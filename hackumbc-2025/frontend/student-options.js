// Student Options Page JavaScript
let currentStudentId = '';

// Initialize the page
document.addEventListener('DOMContentLoaded', function() {
    // Get student ID from URL parameters
    const urlParams = new URLSearchParams(window.location.search);
    currentStudentId = urlParams.get('studentId') || '';

    // Display student ID
    const studentDisplayElement = document.getElementById('studentDisplayId');
    if (studentDisplayElement) {
        studentDisplayElement.textContent = currentStudentId || 'Student';
    }
});

function openRiskPrediction() {
    // Navigate to the new risk assessment page with student ID
    if (currentStudentId) {
        window.location.href = `/risk-assessment?studentId=${encodeURIComponent(currentStudentId)}`;
    } else {
        alert('Student ID not found. Please return to the home page.');
    }
}

function openCoursePlanning() {
    // Navigate to course planning page with student ID
    if (currentStudentId) {
        window.location.href = `/course-planning?studentId=${encodeURIComponent(currentStudentId)}`;
    } else {
        alert('Student ID not found. Please return to the home page.');
    }
<<<<<<< HEAD
}
=======
}

function openAcademicAdvisor() {
    console.log('openAcademicAdvisor called');
    
    const optionsSection = document.querySelector('.options-section');
    const advisorSection = document.getElementById('academicAdvisorSection');
    
    console.log('optionsSection:', optionsSection);
    console.log('advisorSection:', advisorSection);
    
    if (optionsSection && advisorSection) {
        console.log('Both sections found, switching views');
        optionsSection.classList.add('hidden');
        advisorSection.classList.remove('hidden');
        
        // Initialize the chat interface
        initializeChatInterface();
    } else {
        console.error('Could not find required sections');
        alert('Error: Could not find required sections');
    }
}

function closeAcademicAdvisor() {
    const optionsSection = document.querySelector('.options-section');
    const advisorSection = document.getElementById('academicAdvisorSection');

    if (optionsSection && advisorSection) {
        optionsSection.classList.remove('hidden');
        advisorSection.classList.add('hidden');
    }
}

async function handleRiskPrediction(event) {
    event.preventDefault();
    
    const courseId = document.getElementById('courseId').value;
    
    if (!currentStudentId) {
        showError('Student ID not found. Please return to the main page.');
        return;
    }
    
    if (!courseId) {
        showError('Please enter a course ID.');
        return;
    }
    
    // Show loading state
    showLoading();
    
    try {
        const response = await fetch('/predict', {
            method: 'POST',
            headers: {
                'Content-Type': 'application/json',
            },
            body: JSON.stringify({
                student_id: currentStudentId,
                course_id: courseId
            })
        });
        
        if (!response.ok) {
            const errorData = await response.json();
            throw new Error(errorData.detail || 'Prediction failed');
        }
        
        const data = await response.json();
        displayResults(data);
        
    } catch (error) {
        console.error('Prediction error:', error);
        showError(`Prediction failed: ${error.message}`);
    }
}

function displayResults(data) {
    hideLoading();
    
    const resultsDiv = document.getElementById('results');
    const riskLevelDiv = document.getElementById('riskLevel');
    const confidenceScoreDiv = document.getElementById('confidenceScore');
    const recommendationsDiv = document.getElementById('recommendations');
    
    if (!resultsDiv || !riskLevelDiv || !confidenceScoreDiv || !recommendationsDiv) {
        showError('Error displaying results');
        return;
    }
    
    // Display risk level
    const riskClass = data.prediction_result === 1 ? 'low-risk' : 'high-risk';
    riskLevelDiv.className = `risk-level ${riskClass}`;
    riskLevelDiv.innerHTML = `
        <div class="risk-icon">${data.prediction_result === 1 ? '✅' : '⚠️'}</div>
        <div class="risk-text">
            <h4>${data.risk_level}</h4>
            <p>Student: ${data.student_id} | Course: ${data.course_id}</p>
        </div>
    `;
    
    // Display confidence score
    confidenceScoreDiv.textContent = `${(data.confidence * 100).toFixed(1)}%`;
    
    // Display recommendations
    recommendationsDiv.innerHTML = `
        <h5>Recommendations:</h5>
        <ul>
            ${data.recommendations.map(rec => `<li>${rec}</li>`).join('')}
        </ul>
        <div class="probability-info">
            <h5>Probability Breakdown:</h5>
            <div class="probability-bars">
                <div class="prob-bar">
                    <span class="prob-label">High Risk:</span>
                    <div class="prob-bar-container">
                        <div class="prob-bar-fill high-risk" style="width: ${data.probability.high_risk * 100}%"></div>
                        <span class="prob-percentage">${(data.probability.high_risk * 100).toFixed(1)}%</span>
                    </div>
                </div>
                <div class="prob-bar">
                    <span class="prob-label">Low Risk:</span>
                    <div class="prob-bar-container">
                        <div class="prob-bar-fill low-risk" style="width: ${data.probability.low_risk * 100}%"></div>
                        <span class="prob-percentage">${(data.probability.low_risk * 100).toFixed(1)}%</span>
                    </div>
                </div>
            </div>
        </div>
    `;
    
    resultsDiv.classList.remove('hidden');
}

function showLoading() {
    const loadingDiv = document.getElementById('loading');
    if (loadingDiv) {
        loadingDiv.classList.remove('hidden');
    }
    hideResults();
    hideError();
}

function hideLoading() {
    const loadingDiv = document.getElementById('loading');
    if (loadingDiv) {
        loadingDiv.classList.add('hidden');
    }
}

function showError(message) {
    hideLoading();
    hideResults();
    
    const errorDiv = document.getElementById('error');
    const errorMessageDiv = document.getElementById('errorMessage');
    
    if (errorDiv && errorMessageDiv) {
        errorMessageDiv.textContent = message;
        errorDiv.classList.remove('hidden');
    }
}

function hideError() {
    const errorDiv = document.getElementById('error');
    if (errorDiv) {
        errorDiv.classList.add('hidden');
    }
}

function hideResults() {
    const resultsDiv = document.getElementById('results');
    if (resultsDiv) {
        resultsDiv.classList.add('hidden');
    }
}

function clearResults() {
    hideResults();
    hideError();
    hideLoading();
    
    // Clear form
    const courseIdInput = document.getElementById('courseId');
    if (courseIdInput) {
        courseIdInput.value = '';
    }
}

// AI Advisory Chat Interface
function initializeChatInterface() {
    const messageInput = document.getElementById('messageInput');
    const sendBtn = document.getElementById('sendBtn');
    const clearChatBtn = document.getElementById('clearChatBtn');
    const quickBtns = document.querySelectorAll('.quick-btn');
    
    // Set current time for welcome message
    const welcomeTime = document.getElementById('welcomeTime');
    if (welcomeTime) {
        welcomeTime.textContent = new Date().toLocaleTimeString();
    }
    
    // Send message functionality
    if (sendBtn) {
        sendBtn.addEventListener('click', sendMessage);
    }
    
    if (messageInput) {
        messageInput.addEventListener('keypress', (e) => {
            if (e.key === 'Enter') {
                sendMessage();
            }
        });
    }
    
    // Clear chat functionality
    if (clearChatBtn) {
        clearChatBtn.addEventListener('click', clearChat);
    }
    
    // Quick action buttons
    quickBtns.forEach(btn => {
        btn.addEventListener('click', () => {
            const question = btn.getAttribute('data-question');
            if (question && messageInput) {
                messageInput.value = question;
                sendMessage();
            }
        });
    });
}

async function sendMessage() {
    const messageInput = document.getElementById('messageInput');
    const message = messageInput.value.trim();
    
    if (!message) return;
    
    // Add user message to chat
    addMessage(message, 'user');
    
    // Clear input
    messageInput.value = '';
    
    // Show typing indicator
    showTypingIndicator();
    
    try {
        // Call the real AI advisory API
        const response = await fetch('/api/chatbot/ask', {
            method: 'POST',
            headers: {
                'Content-Type': 'application/json',
            },
            body: JSON.stringify({
                student_id: currentStudentId,
                question: message
            })
        });
        
        if (!response.ok) {
            const errorData = await response.json();
            throw new Error(errorData.detail || 'Failed to get AI response');
        }
        
        const data = await response.json();
        
        // Debug: Log the response data
        console.log('AI Advisory Response:', data);
        
        // Hide typing indicator
        hideTypingIndicator();
        
        // Combine AI response with recommendations for a single, comprehensive message
        let fullResponse = data.answer;
        
        // Add detailed recommendations if available
        if (data.recommendations && data.recommendations.length > 0) {
            const recommendationsText = formatRecommendations(data.recommendations);
            if (recommendationsText.trim()) {
                fullResponse += '\n\n' + recommendationsText;
            }
        }
        
        // Add context note if AI response seems generic
        if (data.recommendations && data.recommendations.length > 0 && 
            (data.answer.includes('RateMyProfessor') || data.answer.includes('general advice'))) {
            fullResponse += '\n\n💡 **Note:** The above recommendations are based on your actual academic data and similar students\' course patterns. Use this detailed information to make informed decisions about your course selection.';
        }
        
        // Display the combined response as a single message
        addMessage(fullResponse, 'bot');
        
    } catch (error) {
        console.error('AI Advisory error:', error);
        hideTypingIndicator();
        
        // Show error message
        addMessage(`Sorry, I encountered an error: ${error.message}. Please try again or contact support.`, 'bot');
    }
}

function addMessage(text, sender) {
    const chatMessages = document.getElementById('chatMessages');
    if (!chatMessages) return;
    
    const messageDiv = document.createElement('div');
    messageDiv.className = `message ${sender}-message`;
    
    const avatar = sender === 'bot' ? 'fas fa-robot' : 'fas fa-user';
    const currentTime = new Date().toLocaleTimeString();
    
    messageDiv.innerHTML = `
        <div class="message-avatar">
            <i class="${avatar}"></i>
        </div>
        <div class="message-content">
            <div class="message-text">${text}</div>
            <div class="message-time">${currentTime}</div>
        </div>
    `;
    
    chatMessages.appendChild(messageDiv);
    chatMessages.scrollTop = chatMessages.scrollHeight;
}

function showTypingIndicator() {
    const typingIndicator = document.getElementById('typingIndicator');
    if (typingIndicator) {
        typingIndicator.style.display = 'flex';
    }
}

function hideTypingIndicator() {
    const typingIndicator = document.getElementById('typingIndicator');
    if (typingIndicator) {
        typingIndicator.style.display = 'none';
    }
}

function clearChat() {
    const chatMessages = document.getElementById('chatMessages');
    if (chatMessages) {
        // Keep only the welcome message
        const welcomeMessage = chatMessages.querySelector('.bot-message');
        chatMessages.innerHTML = '';
        if (welcomeMessage) {
            chatMessages.appendChild(welcomeMessage);
        }
    }
}

function formatRecommendations(recommendations) {
    if (!recommendations || recommendations.length === 0) {
        return '';
    }
    
    let formatted = '📋 **Course Recommendations:**\n\n';
    
    recommendations.forEach((rec, index) => {
        formatted += `${index + 1}. **${rec.course_id}** - ${rec.course_name || 'Course Name Not Available'}\n`;
        
        // Credits
        if (rec.credits) {
            formatted += `   • Credits: ${rec.credits}\n`;
        }
        
        // Difficulty
        if (rec.difficulty) {
            formatted += `   • Difficulty: ${rec.difficulty}\n`;
        }
        
        // Instruction Mode
        if (rec.instruction_mode) {
            formatted += `   • Mode: ${rec.instruction_mode}\n`;
        }
        
        // Description
        if (rec.description) {
            formatted += `   • Description: ${rec.description.substring(0, 100)}${rec.description.length > 100 ? '...' : ''}\n`;
        }
        
        // Availability Status
        if (rec.is_available !== undefined) {
            formatted += `   • Status: ${rec.is_available ? '✅ Available' : '❌ Prerequisites Required'}\n`;
        }
        
        // Missing Prerequisites
        if (rec.missing_prerequisites && rec.missing_prerequisites.length > 0) {
            formatted += `   • Missing Prerequisites: ${rec.missing_prerequisites.join(', ')}\n`;
        }
        
        // Prerequisites (if available)
        if (rec.prerequisites && rec.prerequisites.length > 0) {
            formatted += `   • Prerequisites: ${rec.prerequisites.join(', ')}\n`;
        }
        
        // Faculty Options
        if (rec.faculty_options && rec.faculty_options.length > 0) {
            formatted += `   • Available Faculty: ${rec.faculty_options.map(f => f.name).join(', ')}\n`;
            if (rec.faculty_options.some(f => f.teachingStyle)) {
                const teachingStyles = rec.faculty_options
                    .filter(f => f.teachingStyle)
                    .map(f => `${f.name} (${f.teachingStyle})`)
                    .join(', ');
                if (teachingStyles) {
                    formatted += `   • Teaching Styles: ${teachingStyles}\n`;
                }
            }
        }
        
        // Leads To (Future Courses)
        if (rec.leads_to && rec.leads_to.length > 0) {
            formatted += `   • Leads to: ${rec.leads_to.join(', ')}\n`;
        }
        
        // Relevance Score
        if (rec.relevance_score) {
            formatted += `   • Relevance Score: ${rec.relevance_score}/100\n`;
        }
        
        // Recommendation Source
        if (rec.recommendation_source) {
            const source = rec.recommendation_source === 'similar_students' ? 'Similar Students' : 'Degree Requirements';
            formatted += `   • Recommended by: ${source}\n`;
        }
        
        formatted += '\n';
    });
    
    return formatted;
}

// Note: generateAIResponse function removed - now using real API calls to /api/chatbot/ask
>>>>>>> bd241373
<|MERGE_RESOLUTION|>--- conflicted
+++ resolved
@@ -30,9 +30,6 @@
     } else {
         alert('Student ID not found. Please return to the home page.');
     }
-<<<<<<< HEAD
-}
-=======
 }
 
 function openAcademicAdvisor() {
@@ -467,5 +464,4 @@
     return formatted;
 }
 
-// Note: generateAIResponse function removed - now using real API calls to /api/chatbot/ask
->>>>>>> bd241373
+// Note: generateAIResponse function removed - now using real API calls to /api/chatbot/ask