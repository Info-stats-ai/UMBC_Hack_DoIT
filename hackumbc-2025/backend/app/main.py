from fastapi import FastAPI, HTTPException
from fastapi.middleware.cors import CORSMiddleware
from fastapi.staticfiles import StaticFiles
from fastapi.responses import FileResponse
from pydantic import BaseModel
import joblib
import pandas as pd
import numpy as np
from neo4j import GraphDatabase
import os
from typing import Dict, Any, List
import logging
from .study_groups_service import StudyGroupsService
import google.generativeai as genai
import json
import random
import time

# Configure logging
logging.basicConfig(level=logging.INFO)
logger = logging.getLogger(__name__)

# Initialize FastAPI app
app = FastAPI(
    title="UMBC Academic Risk Predictor API",
    description="Predict student success in courses using graph analytics and ML",
    version="1.0.0"
)

# Add CORS middleware for frontend
app.add_middleware(
    CORSMiddleware,
    allow_origins=["*"],  # In production, specify your frontend domain
    allow_credentials=True,
    allow_methods=["*"],
    allow_headers=["*"],
)

# Health check endpoint - must be first to avoid catch-all route
@app.get("/health", response_model=HealthResponse)
async def health_check():
    """Health check endpoint"""
    return HealthResponse(
        status="healthy" if model and driver else "degraded",
        model_loaded=model is not None,
        neo4j_connected=driver is not None,
        features_count=len(feature_names) if feature_names else 0
    )

# Mount static files (frontend)
frontend_path = os.path.join("..", "frontend")
if os.path.exists(frontend_path):
    app.mount("/static", StaticFiles(directory=frontend_path), name="static")
    
    # Serve root index.html
    @app.get("/")
    async def serve_index():
        return FileResponse(os.path.join(frontend_path, "index.html"))
    
    @app.get("/dashboard.css")
    async def get_dashboard_styles():
        return FileResponse(os.path.join(frontend_path, "dashboard.css"))
    
    @app.get("/dashboard.js")
    async def get_dashboard_script():
        return FileResponse(os.path.join(frontend_path, "dashboard.js"))
    
    # Serve HTML files directly (this should be last to avoid catching API routes)
    @app.get("/{filename}")
    async def serve_html(filename: str):
        file_path = os.path.join(frontend_path, filename)
        if os.path.exists(file_path) and filename.endswith(('.html', '.css', '.js')):
            return FileResponse(file_path)
        else:
            raise HTTPException(status_code=404, detail="File not found")

# Neo4j connection
NEO4J_URI = "bolt://127.0.0.1:7687"
NEO4J_USER = "neo4j"
<<<<<<< HEAD
NEO4J_PASSWORD = "umbctest123"  # Default password - change this to your Neo4j password
=======
NEO4J_PASSWORD = "Iwin@27100"  # Default password - change this to your Neo4j password
>>>>>>> bd241373
NEO4J_DB = "neo4j"

# Gemini API configuration
GEMINI_API_KEY = "AIzaSyAjU7Bf4p4GpChsdMgpJfIVSM74TdYrL1U"
genai.configure(api_key=GEMINI_API_KEY)
gemini_model = genai.GenerativeModel('gemini-2.0-flash')
logger.info("Gemini API configured successfully")

# Load model (optional for chatbot functionality)
model = None
feature_names = []
try:
    MODEL_PATH = os.path.join("..", "ml", "models", "academic_risk_model_optimized.joblib")
    if os.path.exists(MODEL_PATH):
        model_data = joblib.load(MODEL_PATH)
        model = model_data['model']
        feature_names = model_data['feature_names']
        logger.info(f"Loaded model with {len(feature_names)} features")
    else:
        # Fallback to basic model if optimized doesn't exist
        FALLBACK_MODEL_PATH = os.path.join("..", "ml", "models", "academic_risk_model.joblib")
        if os.path.exists(FALLBACK_MODEL_PATH):
            model_data = joblib.load(FALLBACK_MODEL_PATH)
            model = model_data['model']
            feature_names = model_data['feature_names']
            logger.info(f"Loaded fallback model with {len(feature_names)} features")
        else:
            logger.warning("No ML model found. Chatbot will work without ML predictions.")
except Exception as e:
    logger.warning(f"Could not load ML model: {e}. Chatbot will work without ML predictions.")
    model = None
    feature_names = []

# Neo4j driver
driver = None
try:
    # Check if Neo4j is available (optional dependency)
    import socket
    sock = socket.socket(socket.AF_INET, socket.SOCK_STREAM)
    sock.settimeout(2)
    result = sock.connect_ex(('127.0.0.1', 7687))
    sock.close()
    
    if result == 0:  # Port is open
        driver = GraphDatabase.driver(NEO4J_URI, auth=(NEO4J_USER, NEO4J_PASSWORD))
        driver.verify_connectivity()
        logger.info("Connected to Neo4j database")
        
        # Check dataset loading
        try:
            with driver.session(database=NEO4J_DB) as session:
                total_nodes = session.run("MATCH (n) RETURN count(n) as count").single()["count"]
                student_count = session.run("MATCH (s:Student) RETURN count(s) as count").single()["count"]
                course_count = session.run("MATCH (c:Course) RETURN count(c) as count").single()["count"]
                
                print(f"DATASET LOADED SUCCESSFULLY!")
                print(f"   Total Nodes: {total_nodes}")
                print(f"   Students: {student_count}")
                print(f"   Courses: {course_count}")
                logger.info(f"Dataset loaded - Total nodes: {total_nodes}, Students: {student_count}, Courses: {course_count}")
                
        except Exception as e:
            print(f"ERROR CHECKING DATASET: {e}")
            logger.error(f"Error checking dataset: {e}")
    else:
        print("NEO4J NOT AVAILABLE: Neo4j server is not running on localhost:7687")
        logger.warning("Neo4j server not available, running without graph database features")
        
except Exception as e:
    driver = None
    logger.error(f"Failed to connect to Neo4j: {e}")
    print(f"NEO4J CONNECTION FAILED: {e}")
    print("CONTINUING WITHOUT NEO4J: Server will run with limited functionality")

# Initialize Study Groups Service
study_groups_service = StudyGroupsService(neo4j_driver=driver)

# Pydantic models
class PredictionRequest(BaseModel):
    student_id: str
    course_id: str

class PredictionResponse(BaseModel):
    student_id: str
    course_id: str
    prediction_result: int  # 0 = high risk, 1 = low risk
    confidence: float
    risk_level: str
    probability: Dict[str, float]
    recommendations: List[str]

class HealthResponse(BaseModel):
    status: str
    model_loaded: bool
    neo4j_connected: bool
    features_count: int

class StudyPartnerRequest(BaseModel):
    student_id: str
    course_id: str
    max_partners: int = 10

class StudyPartnerResponse(BaseModel):
    student_id: str
    name: str
    learning_style: str
    current_courses: List[str]
    completed_courses: List[str]
    performance_level: str
    preferred_pace: str
    work_hours: int
    instruction_mode: str
    compatibility_score: float
    compatibility_factors: Dict[str, float]

class StudyGroupResponse(BaseModel):
    group_id: str
    course_id: str
    course_name: str
    members: List[StudyPartnerResponse]
    avg_compatibility: float
    recommended_meeting_time: str
    group_size: int
    learning_style_diversity: float
    performance_balance: float

class StudyGroupsRequest(BaseModel):
    course_id: str
    min_group_size: int = 3
    max_group_size: int = 5

# Helper functions
def get_student_course_features(student_id: str, course_id: str) -> pd.DataFrame:
    """Extract features for a student-course pair from CSV data"""
    # Load features directly from ML data CSV since Neo4j doesn't have embeddings
    try:
        csv_path = os.path.join("..", "ml", "data", "ml_data.csv")
        if os.path.exists(csv_path):
            df = pd.read_csv(csv_path)

            # Filter for the specific student-course pair
            filtered_df = df[(df['student_id'] == student_id) & (df['course_id'] == course_id)]

            if filtered_df.empty:
                raise HTTPException(
                    status_code=404,
                    detail=f"No data found for student {student_id} and course {course_id}"
                )

            return filtered_df.iloc[:1]  # Return first row as DataFrame
        else:
            # Fallback to Neo4j if CSV doesn't exist (original implementation)
            if not driver:
                raise HTTPException(status_code=503, detail="Neo4j database not available")

            query = """
            MATCH (s:Student {id: $student_id})-[:COMPLETED]->(c:Course {id: $course_id})
            RETURN s.id AS student_id,
                   c.id AS course_id,
                   s.fastRP_embedding AS s_emb,
                   c.fastRP_embedding AS c_emb,
                   s.louvain_community AS s_comm,
                   c.louvain_community AS c_comm
            """

            with driver.session(database=NEO4J_DB) as session:
                result = session.run(query, {"student_id": student_id, "course_id": course_id})
                rows = result.data()

                if not rows:
                    # Try to get features even if no direct COMPLETED relationship
                    fallback_query = """
                    MATCH (s:Student {id: $student_id}), (c:Course {id: $course_id})
                    WHERE s.fastRP_embedding IS NOT NULL AND c.fastRP_embedding IS NOT NULL
                    RETURN s.id AS student_id,
                           c.id AS course_id,
                           s.fastRP_embedding AS s_emb,
                           c.fastRP_embedding AS c_emb,
                           s.louvain_community AS s_comm,
                           c.louvain_community AS c_comm
                    """
                    result = session.run(fallback_query, {"student_id": student_id, "course_id": course_id})
                    rows = result.data()

                if not rows:
                    raise HTTPException(
                        status_code=404,
                        detail=f"No data found for student {student_id} and course {course_id}"
                    )

            df = pd.DataFrame(rows)

            # Expand embeddings into columns
            if 's_emb' in df.columns and df['s_emb'].iloc[0] is not None:
                s_emb_df = pd.DataFrame(df['s_emb'].tolist()).add_prefix('s_emb_')
                df = pd.concat([df, s_emb_df], axis=1)

            if 'c_emb' in df.columns and df['c_emb'].iloc[0] is not None:
                c_emb_df = pd.DataFrame(df['c_emb'].tolist()).add_prefix('c_emb_')
                df = pd.concat([df, c_emb_df], axis=1)

            return df

    except Exception as e:
        if "No data found" in str(e):
            raise
        logger.error(f"Error loading features: {e}")
        raise HTTPException(status_code=500, detail=f"Failed to load features: {str(e)}")

def calculate_instruction_mode_compatibility(course_modes, student_preferred_mode: str) -> int:
    """Calculate compatibility between course instruction modes and student preference"""
    # If no course modes or student preference, return None (no score)
    if not course_modes or not student_preferred_mode:
        return None
    
    # Handle both string and list inputs
    if isinstance(course_modes, list):
        available_modes = [str(mode).strip() for mode in course_modes]
    else:
        available_modes = [str(course_modes).strip()]
    
    # Filter out empty or "Not specified" modes
    available_modes = [mode for mode in available_modes if mode and mode.lower() not in ['not specified', 'none', '']]
    
    # If no valid modes after filtering, return None
    if not available_modes:
        return None
    
    # Direct match gets highest score
    if student_preferred_mode in available_modes:
        return 100
    
    # Check for similar modes
    mode_similarity = {
        'Online': ['Hybrid'],
        'Hybrid': ['Online', 'In-person'],
        'In-person': ['Hybrid']
    }
    
    similar_modes = mode_similarity.get(student_preferred_mode, [])
    for mode in available_modes:
        if mode in similar_modes:
            return 80
    
    return 60  # Lower score for incompatible modes

def calculate_faculty_compatibility(faculty_teaching_style, student_learning_style: str) -> int:
    """Calculate compatibility between faculty teaching style and student learning style"""
    if not faculty_teaching_style:
        return 60  # Neutral score for unknown teaching style
    
    # Handle both string and list inputs
    if isinstance(faculty_teaching_style, list):
        faculty_styles = [str(style).strip() for style in faculty_teaching_style]
    else:
        faculty_styles = [style.strip() for style in str(faculty_teaching_style).split(',')]
    
    # Direct matches
    if student_learning_style in faculty_teaching_style:
        return 95
    
    # Specific style matches
    style_matches = {
        'Visual': ['Visual', 'Lecture', 'Presentation', 'Demonstration'],
        'Auditory': ['Auditory', 'Lecture', 'Discussion', 'Socratic'],
        'Kinesthetic': ['Kinesthetic', 'Hands-on', 'Project-Based', 'Lab', 'Workshop'],
        'Reading-Writing': ['Reading', 'Writing', 'Text-based', 'Written']
    }
    
    student_styles = style_matches.get(student_learning_style, [])
    
    # Check for partial matches
    for faculty_style in faculty_styles:
        for student_style in student_styles:
            if student_style.lower() in faculty_style.lower():
                return 85
    
    # Check for complementary styles
    complementary_styles = {
        'Visual': ['Lecture', 'Presentation', 'Demonstration'],
        'Auditory': ['Lecture', 'Discussion', 'Socratic'],
        'Kinesthetic': ['Project-Based', 'Lab', 'Workshop', 'Hands-on'],
        'Reading-Writing': ['Text-based', 'Written', 'Reading']
    }
    
    student_complementary = complementary_styles.get(student_learning_style, [])
    for faculty_style in faculty_styles:
        for comp_style in student_complementary:
            if comp_style.lower() in faculty_style.lower():
                return 75
    
    return 40  # Low compatibility for no matches

def generate_recommendations(prediction_result: int, confidence: float) -> List[str]:
    """Generate recommendations based on prediction"""
    if prediction_result == 1:  # Low risk (success predicted)
        recommendations = [
            "Student shows strong potential for success in this course",
            "Consider advanced coursework or additional challenges",
            "Monitor progress and provide enrichment opportunities"
        ]
    else:  # High risk
        recommendations = [
            "Schedule early intervention meeting with academic advisor",
            "Recommend prerequisite review or foundational course completion",
            "Consider tutoring or study group participation",
            "Monitor attendance and engagement closely",
            "Provide additional resources and support materials"
        ]
    
    if confidence < 0.7:
        recommendations.append("Low confidence prediction - gather more student data")
    
    return recommendations

# API endpoints
@app.get("/")
async def root():
    """Serve the frontend homepage"""
    frontend_file = os.path.join("..", "frontend", "index.html")
    if os.path.exists(frontend_file):
        return FileResponse(frontend_file)
    return {"message": "UMBC Academic Risk Predictor API", "status": "running", "frontend": "not found"}

@app.get("/student-options")
async def serve_student_options():
    """Serve the student options page"""
    options_file = os.path.join("..", "frontend", "student-options.html")
    if os.path.exists(options_file):
        return FileResponse(options_file)
    return {"message": "Student options page not found"}

@app.get("/student-options.html")
async def serve_student_options_html():
    """Serve the student options page with .html extension"""
    options_file = os.path.join("..", "frontend", "student-options.html")
    if os.path.exists(options_file):
        return FileResponse(options_file)
    return {"message": "Student options page not found"}

@app.get("/student-options.js")
async def get_student_options_script():
    return FileResponse(os.path.join("..", "frontend", "student-options.js"))

@app.get("/study-groups")
async def serve_study_groups():
    """Serve the study groups page"""
    study_groups_file = os.path.join("..", "frontend", "study-groups.html")
    if os.path.exists(study_groups_file):
        return FileResponse(study_groups_file)
    return {"message": "Study groups page not found"}

@app.get("/study-groups.html")
async def serve_study_groups_html():
    """Serve the study groups page with .html extension"""
    study_groups_file = os.path.join("..", "frontend", "study-groups.html")
    if os.path.exists(study_groups_file):
        return FileResponse(study_groups_file)
    return {"message": "Study groups page not found"}

@app.get("/study-groups.css")
async def get_study_groups_styles():
    return FileResponse(os.path.join("..", "frontend", "study-groups.css"))

@app.get("/study-groups.js")
async def get_study_groups_script():
    return FileResponse(os.path.join("..", "frontend", "study-groups.js"))

<<<<<<< HEAD
@app.get("/health", response_model=HealthResponse)
async def health_check():
    """Health check endpoint"""
    return HealthResponse(
        status="healthy" if model and driver else "degraded",
        model_loaded=model is not None,
        neo4j_connected=driver is not None,
        features_count=len(feature_names) if feature_names else 0
    )

=======
@app.post("/predict", response_model=PredictionResponse)
async def predict_student_risk(request: PredictionRequest):
    """Predict academic risk for a student-course pair"""
    
    if not model:
        raise HTTPException(status_code=503, detail="Model not loaded")
    
    try:
        # Get features from Neo4j
        df = get_student_course_features(request.student_id, request.course_id)
        
        # Prepare features for prediction
        feature_data = []
        for feature in feature_names:
            if feature in df.columns:
                feature_data.append(df[feature].iloc[0])
            else:
                feature_data.append(0.0)  # Default value for missing features
        
        # Make prediction
        X = np.array([feature_data])
        prediction_proba = model.predict_proba(X)[0]
        prediction_result = model.predict(X)[0]
        confidence = max(prediction_proba)
        
        # Determine risk level
        risk_level = "Low Risk (High Success Expected)" if prediction_result == 1 else "High Risk (Support Needed)"
        
        # Generate recommendations
        recommendations = generate_recommendations(prediction_result, confidence)
        
        return PredictionResponse(
            student_id=request.student_id,
            course_id=request.course_id,
            prediction_result=int(prediction_result),
            confidence=float(confidence),
            risk_level=risk_level,
            probability={
                "high_risk": float(prediction_proba[0]),
                "low_risk": float(prediction_proba[1])
            },
            recommendations=recommendations
        )
        
    except HTTPException:
        raise
    except Exception as e:
        logger.error(f"Prediction error: {e}")
        raise HTTPException(status_code=500, detail=f"Prediction failed: {str(e)}")
>>>>>>> bd241373

@app.get("/students")
async def get_available_students():
    """Get list of available students"""
    if not driver:
        raise HTTPException(status_code=503, detail="Neo4j database not available")
    
    query = "MATCH (s:Student) RETURN s.id as student_id ORDER BY s.id LIMIT 20"
    
    with driver.session(database=NEO4J_DB) as session:
        result = session.run(query)
        students = [record["student_id"] for record in result]
    
    return {"students": students}

@app.get("/courses")
async def get_available_courses():
    """Get list of available courses"""
    if not driver:
        raise HTTPException(status_code=503, detail="Neo4j database not available")
    
    query = "MATCH (c:Course) RETURN c.id as course_id ORDER BY c.id LIMIT 20"
    
    with driver.session(database=NEO4J_DB) as session:
        result = session.run(query)
        courses = [record["course_id"] for record in result]
    
    return {"courses": courses}

# Study Groups API endpoints
@app.post("/study-partners", response_model=List[StudyPartnerResponse])
async def find_study_partners(request: StudyPartnerRequest):
    """Find compatible study partners for a student in a course"""
    try:
        partners = study_groups_service.find_study_partners(
            request.student_id, 
            request.course_id, 
            request.max_partners
        )
        
        # Convert to response format
        partner_responses = []
        for partner in partners:
            partner_response = StudyPartnerResponse(
                student_id=partner.student_id,
                name=partner.name,
                learning_style=partner.learning_style,
                current_courses=partner.current_courses,
                completed_courses=partner.completed_courses,
                performance_level=partner.performance_level,
                preferred_pace=partner.preferred_pace,
                work_hours=partner.work_hours,
                instruction_mode=partner.instruction_mode,
                compatibility_score=partner.compatibility_score,
                compatibility_factors=partner.compatibility_factors
            )
            partner_responses.append(partner_response)
        
        return partner_responses
        
    except Exception as e:
        logger.error(f"Error finding study partners: {e}")
        raise HTTPException(status_code=500, detail=f"Failed to find study partners: {str(e)}")

@app.post("/study-groups", response_model=List[StudyGroupResponse])
async def create_study_groups(request: StudyGroupsRequest):
    """Create optimal study groups for a course"""
    try:
        groups = study_groups_service.create_study_groups(
            request.course_id,
            request.min_group_size,
            request.max_group_size
        )
        
        # Convert to response format
        group_responses = []
        for group in groups:
            member_responses = []
            for member in group.members:
                member_response = StudyPartnerResponse(
                    student_id=member.student_id,
                    name=member.name,
                    learning_style=member.learning_style,
                    current_courses=member.current_courses,
                    completed_courses=member.completed_courses,
                    performance_level=member.performance_level,
                    preferred_pace=member.preferred_pace,
                    work_hours=member.work_hours,
                    instruction_mode=member.instruction_mode,
                    compatibility_score=member.compatibility_score,
                    compatibility_factors=member.compatibility_factors
                )
                member_responses.append(member_response)
            
            group_response = StudyGroupResponse(
                group_id=group.group_id,
                course_id=group.course_id,
                course_name=group.course_name,
                members=member_responses,
                avg_compatibility=group.avg_compatibility,
                recommended_meeting_time=group.recommended_meeting_time,
                group_size=group.group_size,
                learning_style_diversity=group.learning_style_diversity,
                performance_balance=group.performance_balance
            )
            group_responses.append(group_response)
        
        return group_responses
        
    except Exception as e:
        logger.error(f"Error creating study groups: {e}")
        raise HTTPException(status_code=500, detail=f"Failed to create study groups: {str(e)}")

@app.get("/study-groups/course/{course_id}")
async def get_study_groups_for_course(course_id: str):
    """Get existing study groups for a specific course"""
    try:
        groups = study_groups_service.create_study_groups(course_id)
        
        return {
            "course_id": course_id,
            "total_groups": len(groups),
            "groups": [
                {
                    "group_id": group.group_id,
                    "member_count": group.group_size,
                    "avg_compatibility": round(group.avg_compatibility, 2),
                    "meeting_time": group.recommended_meeting_time,
                    "learning_diversity": round(group.learning_style_diversity, 2)
                }
                for group in groups
            ]
        }
        
    except Exception as e:
        logger.error(f"Error getting study groups for course {course_id}: {e}")
        raise HTTPException(status_code=500, detail=f"Failed to get study groups: {str(e)}")

# Dashboard API endpoints
@app.get("/dashboard")
async def serve_dashboard():
    """Serve the advisor dashboard"""
    dashboard_file = os.path.join("..", "frontend", "dashboard.html")
    if os.path.exists(dashboard_file):
        return FileResponse(dashboard_file)
    return {"message": "Dashboard not found"}

@app.get("/dashboard/overview")
async def get_dashboard_overview():
    """Get dashboard overview data"""
    if not driver:
        raise HTTPException(status_code=503, detail="Neo4j database not available")
    
    # Get basic statistics
    with driver.session(database=NEO4J_DB) as session:
        # Total students
        student_count = session.run("MATCH (s:Student) RETURN count(s) as count").single()["count"]
        
        # Courses count
        course_count = session.run("MATCH (c:Course) RETURN count(c) as count").single()["count"]
        
        # Completed courses (for success rate calculation)
        completed_count = session.run("MATCH ()-[r:COMPLETED]->() RETURN count(r) as count").single()["count"]
    
    return {
        "total_students": student_count,
        "total_courses": course_count,
        "completed_courses": completed_count,
        "success_rate": 87.0,  # This would be calculated from actual grade data
        "avg_gpa": 3.2
    }

@app.get("/dashboard/at-risk-students")
async def get_at_risk_students():
    """Get at-risk students analysis"""
    if not driver:
        raise HTTPException(status_code=503, detail="Neo4j database not available")
    
    # This would use the trained model to identify at-risk students
    # For now, return sample data
    at_risk_students = [
        {
            "student_id": "ZO28124",
            "name": "Alex Johnson",
            "major": "Computer Science",
            "risk_level": "high",
            "current_gpa": 2.8,
            "risk_factors": ["Low GPA", "Multiple Failed Courses"],
            "recommendations": ["Immediate Advisor Meeting", "Academic Support Services"]
        },
        {
            "student_id": "XE28807",
            "name": "David Wilson",
            "major": "Engineering",
            "risk_level": "high",
            "current_gpa": 2.7,
            "risk_factors": ["Academic Probation", "Missing Prerequisites"],
            "recommendations": ["Tutoring", "Prerequisite Review"]
        },
        {
            "student_id": "EY56522",
            "name": "Michael Brown",
            "major": "Biology",
            "risk_level": "medium",
            "current_gpa": 2.9,
            "risk_factors": ["Declining Performance"],
            "recommendations": ["Monitor Closely", "Study Skills Workshop"]
        }
    ]
    
    return {
        "high_risk": len([s for s in at_risk_students if s["risk_level"] == "high"]),
        "medium_risk": len([s for s in at_risk_students if s["risk_level"] == "medium"]),
        "low_risk": len([s for s in at_risk_students if s["risk_level"] == "low"]),
        "students": at_risk_students
    }

@app.get("/dashboard/course-paths/{major}")
async def get_course_paths(major: str):
    """Get optimal course paths for a major"""
    
    # Sample course paths - in reality, this would use graph algorithms
    paths = {
        "computer-science": {
            "total_credits": 120,
            "estimated_duration": "4 years",
            "success_probability": 87,
            "path": [
                {"semester": "Fall Year 1", "courses": ["CSEE 200", "MATH 151", "ENGL 100"]},
                {"semester": "Spring Year 1", "courses": ["CSEE 201", "MATH 152", "PHYS 121"]},
                {"semester": "Fall Year 2", "courses": ["CSEE 301", "MATH 251", "CSEE 300"]},
                {"semester": "Spring Year 2", "courses": ["CSEE 302", "CSEE 400", "MATH 301"]}
            ],
            "alternatives": [
                {
                    "name": "Accelerated Path",
                    "description": "Complete degree in 3 years with summer courses",
                    "pros": ["Faster completion"],
                    "cons": ["Higher workload"],
                    "duration": "3 years"
                },
                {
                    "name": "Research Focus",
                    "description": "Include undergraduate research opportunities",
                    "pros": ["Research experience", "Graduate school prep"],
                    "cons": ["Longer timeline"],
                    "duration": "4.5 years"
                }
            ]
        },
        "mathematics": {
            "total_credits": 120,
            "estimated_duration": "4 years",
            "success_probability": 91,
            "path": [
                {"semester": "Fall Year 1", "courses": ["MATH 151", "PHYS 121", "ENGL 100"]},
                {"semester": "Spring Year 1", "courses": ["MATH 152", "MATH 221", "CSEE 200"]},
                {"semester": "Fall Year 2", "courses": ["MATH 251", "MATH 301", "MATH 221"]},
                {"semester": "Spring Year 2", "courses": ["MATH 302", "MATH 401", "STAT 355"]}
            ],
            "alternatives": []
        }
    }
    
    return paths.get(major, paths["computer-science"])

@app.get("/dashboard/study-groups")
async def get_study_groups():
    """Get study group recommendations"""
    
    # Sample study groups - in reality, this would use clustering algorithms
    study_groups = [
        {
            "name": "Group Alpha",
            "course": "CSEE 200",
            "members": [
                {"id": "STU001", "name": "Student A", "learning_style": "Visual"},
                {"id": "STU002", "name": "Student B", "learning_style": "Auditory"},
                {"id": "STU003", "name": "Student C", "learning_style": "Kinesthetic"}
            ],
            "compatibility": 92,
            "avg_gpa": 3.2,
            "meeting_time": "Tue/Thu 2-4 PM",
            "location": "Library Study Room 1"
        },
        {
            "name": "Group Beta",
            "course": "MATH 151",
            "members": [
                {"id": "STU004", "name": "Student D", "learning_style": "Visual"},
                {"id": "STU005", "name": "Student E", "learning_style": "Reading"},
                {"id": "STU006", "name": "Student F", "learning_style": "Kinesthetic"}
            ],
            "compatibility": 88,
            "avg_gpa": 3.4,
            "meeting_time": "Mon/Wed 3-5 PM",
            "location": "Math Lab"
        }
    ]
    
    return {
        "groups": study_groups,
        "learning_style_distribution": {
            "visual": 35,
            "auditory": 25,
            "kinesthetic": 30,
            "reading": 10
        }
    }

@app.get("/dashboard/predictions")
async def get_predictions():
    """Get AI predictions and insights"""
    
    # Sample predictions - in reality, this would use the trained model
    predictions = {
        "early_warning_signals": {
            "count": 15,
            "description": "Students showing early signs of academic struggle",
            "recommended_action": "Immediate intervention"
        },
        "success_predictors": {
            "prerequisite_completion": {
                "success_rate": 89,
                "description": "Students with strong prerequisite completion show high success rate"
            }
        },
        "course_sequencing": {
            "improvement_potential": 12,
            "description": "Alternative course sequences could improve success rates"
        },
        "success_probability_by_course": [
            {"course": "CSEE 200", "probability": 89},
            {"course": "MATH 151", "probability": 76},
            {"course": "BIOL 141", "probability": 82},
            {"course": "CSEE 201", "probability": 85},
            {"course": "MATH 152", "probability": 71}
        ],
        "risk_factors": [
            {"factor": "Low GPA", "percentage": 35},
            {"factor": "Missing Prerequisites", "percentage": 25},
            {"factor": "Course Load", "percentage": 20},
            {"factor": "Attendance", "percentage": 15},
            {"factor": "Other", "percentage": 5}
        ]
    }
    
    return predictions

# Course Planning API endpoints
@app.get("/api/student-info/{student_id}")
async def get_student_info(student_id: str):
    """Get comprehensive student information for course planning"""
    if not driver:
        raise HTTPException(status_code=503, detail="Neo4j database not available")

    try:
        with driver.session(database=NEO4J_DB) as session:
            # Get student basic info and current enrollment
            student_query = """
            MATCH (s:Student {id: $student_id})
            OPTIONAL MATCH (s)-[:PURSUING]->(d:Degree)
            OPTIONAL MATCH (s)-[:COMPLETED]->(completed_courses:Course)
            RETURN s.id as student_id,
                   s.learningStyle as learning_style,
                   s.preferredCourseLoad as preferred_course_load,
                   s.preferredInstructionMode as instruction_mode,
                   s.preferredPace as preferred_pace,
                   s.enrollmentDate as enrollment_date,
                   s.expectedGraduation as expected_graduation,
                   d.name as degree,
                   count(completed_courses) as completed_courses_count
            """

            result = session.run(student_query, {"student_id": student_id})
            student_record = result.single()

            if not student_record:
                raise HTTPException(status_code=404, detail=f"Student {student_id} not found")

            return {
                "student_id": student_record["student_id"],
                "learning_style": student_record["learning_style"],
                "preferred_course_load": student_record["preferred_course_load"],
                "instruction_mode": student_record["instruction_mode"],
                "preferred_pace": student_record["preferred_pace"],
                "enrollment_date": student_record["enrollment_date"],
                "expected_graduation": student_record["expected_graduation"],
                "degree": student_record["degree"],
                "completed_courses_count": student_record["completed_courses_count"]
            }

    except Exception as e:
        logger.error(f"Error getting student info: {e}")
        raise HTTPException(status_code=500, detail=str(e))

@app.get("/api/terms")
async def get_available_terms():
    """Get all available terms for course planning"""
    if not driver:
        raise HTTPException(status_code=503, detail="Neo4j database not available")

    try:
        with driver.session(database=NEO4J_DB) as session:
            terms_query = """
            MATCH (t:Term)
            RETURN t.id as id, t.name as name, t.type as type
            ORDER BY t.name
            """

            result = session.run(terms_query)
            terms = []
            for record in result:
                terms.append({
                    "id": record["id"],
                    "name": record["name"],
                    "status": "available"
                })

            return terms

    except Exception as e:
        logger.error(f"Error getting terms: {e}")
        raise HTTPException(status_code=500, detail=str(e))

class CourseRecommendationRequest(BaseModel):
    student_id: str
    term_id: str

class ChatbotRequest(BaseModel):
    student_id: str
    question: str

class ChatbotResponse(BaseModel):
    student_id: str
    question: str
    answer: str
    recommendations: List[Dict[str, Any]]
    confidence: float

@app.post("/api/course-recommendations")
async def get_course_recommendations(request: CourseRecommendationRequest):
    """Get course recommendations for a student in a specific term"""
    if not driver:
        raise HTTPException(status_code=503, detail="Neo4j database not available")

    try:
        with driver.session(database=NEO4J_DB) as session:
            # Get student's completed courses and preferences
            student_data_query = """
            MATCH (s:Student {id: $student_id})
            OPTIONAL MATCH (s)-[:COMPLETED]->(completed:Course)
            OPTIONAL MATCH (s)-[:PURSUING]->(d:Degree)
            RETURN s.learningStyle as learning_style,
                   s.preferredCourseLoad as preferred_course_load,
                   collect(completed.id) as completed_courses,
                   d.name as degree
            """

            student_result = session.run(student_data_query, {"student_id": request.student_id})
            student_data = student_result.single()

            if not student_data:
                raise HTTPException(status_code=404, detail=f"Student {request.student_id} not found")

            completed_courses = student_data["completed_courses"] or []
            learning_style = student_data["learning_style"]

            # Get courses offered in the selected term, prioritizing degree-relevant courses
            courses_query = """
            MATCH (c:Course)-[:OFFERED_IN]->(t:Term {id: $term_id})
            WHERE NOT c.id IN $completed_courses
            OPTIONAL MATCH (c)-[:PREREQUISITE_FOR]->(future_course:Course)
            OPTIONAL MATCH (prereq:Course)-[:PREREQUISITE_FOR]->(c)
            OPTIONAL MATCH (f:Faculty)-[:TEACHES]->(c)
            OPTIONAL MATCH (c)-[:REQUIRED_FOR]->(d:Degree)
            WHERE d.name = $degree_name OR d.name IS NULL
            RETURN c.id as course_id,
                   c.name as course_name,
                   c.credits as credits,
                   c.difficulty as difficulty,
                   c.instructionMode as instruction_mode,
                   collect(DISTINCT future_course.id) as leads_to,
                   collect(DISTINCT future_course.name) as leads_to_names,
                   collect(DISTINCT prereq.id) as prerequisites,
                   collect(DISTINCT prereq.name) as prerequisite_names,
                   collect(DISTINCT {
                       name: f.name,
                       teachingStyle: f.teachingStyle
                   }) as faculty_options,
                   CASE 
                       WHEN c.id STARTS WITH 'CS' AND $degree_name CONTAINS 'Computer Science' THEN 100
                       WHEN c.id STARTS WITH 'MATH' AND $degree_name CONTAINS 'Computer Science' THEN 90
                       WHEN c.id STARTS WITH 'ENGL' AND $degree_name CONTAINS 'Computer Science' THEN 80
                       WHEN c.id STARTS WITH 'PHYS' AND $degree_name CONTAINS 'Computer Science' THEN 70
                       ELSE 50
                   END as degree_relevance_score
            ORDER BY degree_relevance_score DESC, c.id
            """

            courses_result = session.run(courses_query, {
                "term_id": request.term_id,
                "completed_courses": completed_courses,
                "learning_style": learning_style,
                "degree_name": student_data["degree"] or ""
            })

            recommendations = []
            for record in courses_result:
                course_id = record["course_id"]
                prerequisites = record["prerequisites"] or []
                prerequisite_names = record["prerequisite_names"] or []
                leads_to = record["leads_to"] or []
                leads_to_names = record["leads_to_names"] or []
                faculty_options = record["faculty_options"] or []
                instruction_mode = record["instruction_mode"]

                # Check if prerequisites are met
                missing_prerequisites = [p for p in prerequisites if p not in completed_courses]
                is_blocked = len(missing_prerequisites) > 0

                # Calculate priority score
                degree_relevance = record["degree_relevance_score"] or 50
                priority_score = degree_relevance  # Start with degree relevance

                # Higher priority for prerequisite courses
                if len(leads_to) > 0:
                    priority_score += 20

                # Lower priority if prerequisites missing
                if is_blocked:
                    priority_score -= 30

                # Calculate faculty compatibility for each faculty member
                enhanced_faculty_options = []
                best_faculty_compatibility = 50
                
                if faculty_options:
                    for faculty in faculty_options:
                        compatibility = calculate_faculty_compatibility(
                            faculty.get("teachingStyle", ""), 
                            learning_style
                        )
                        enhanced_faculty_options.append({
                            "name": faculty.get("name", "TBA"),
                            "teachingStyle": faculty.get("teachingStyle", "Not specified"),
                            "compatibility": compatibility
                        })
                        best_faculty_compatibility = max(best_faculty_compatibility, compatibility)

                # Calculate instruction mode compatibility
                instruction_mode_compatibility = calculate_instruction_mode_compatibility(
                    instruction_mode, 
                    student_data.get("preferred_instruction_mode", "")
                )

                # Recommendation reason
                reason = "Available for registration"
                if degree_relevance >= 90:
                    reason = "Core requirement for your degree"
                elif degree_relevance >= 80:
                    reason = "Important for your degree program"
                elif len(leads_to) > 0:
                    reason = f"Prerequisite for {len(leads_to)} advanced courses"
                if is_blocked:
                    reason = f"Missing prerequisites: {', '.join(missing_prerequisites)}"

                # Format instruction modes for display
                if isinstance(instruction_mode, list):
                    formatted_instruction_modes = ", ".join(instruction_mode)
                else:
                    formatted_instruction_modes = str(instruction_mode) if instruction_mode else "Not specified"

                recommendations.append({
                    "course_id": course_id,
                    "course_name": record["course_name"],
                    "credits": record["credits"] or 3,
                    "difficulty": record["difficulty"],
                    "instruction_mode": formatted_instruction_modes,
                    "instruction_mode_compatibility": instruction_mode_compatibility,
                    "is_prerequisite": len(leads_to) > 0,
                    "prerequisite_for": leads_to,
                    "prerequisite_for_names": leads_to_names,
                    "missing_prerequisites": missing_prerequisites,
                    "missing_prerequisite_names": [prerequisite_names[i] for i, prereq in enumerate(prerequisites) if prereq in missing_prerequisites],
                    "is_blocked": is_blocked,
                    "faculty_options": enhanced_faculty_options,
                    "best_faculty_compatibility": best_faculty_compatibility,
                    "priority_score": max(0, min(100, priority_score)),
                    "recommendation_reason": reason,
                    "degree_relevance": degree_relevance
                })

            return recommendations

    except Exception as e:
        logger.error(f"Error getting course recommendations: {e}")
        raise HTTPException(status_code=500, detail=str(e))

# Course Planning Routes
@app.get("/course-planning")
async def serve_course_planning():
    """Serve the course planning page"""
    planning_file = os.path.join("..", "frontend", "course-planning.html")
    if os.path.exists(planning_file):
        return FileResponse(planning_file)
    return {"message": "Course planning page not found"}

@app.get("/course-planning.html")
async def serve_course_planning_html():
    """Serve the course planning page with .html extension"""
    planning_file = os.path.join("..", "frontend", "course-planning.html")
    if os.path.exists(planning_file):
        return FileResponse(planning_file)
    return {"message": "Course planning page not found"}

@app.get("/course-planning.js")
async def get_course_planning_script():
    return FileResponse(os.path.join("..", "frontend", "course-planning.js"))

@app.get("/course-planning.css")
async def get_course_planning_styles():
    return FileResponse(os.path.join("..", "frontend", "course-planning.css"))

# AI Advisory Chatbot API endpoints
@app.get("/ai-advisory")
async def serve_ai_advisory():
    """Serve the AI advisory chatbot page"""
    advisory_file = os.path.join("..", "frontend", "AI_advisory.html")
    if os.path.exists(advisory_file):
        return FileResponse(advisory_file)
    return {"message": "AI advisory page not found"}

@app.get("/ai-advisory.html")
async def serve_ai_advisory_html():
    """Serve the AI advisory page with .html extension"""
    advisory_file = os.path.join("..", "frontend", "AI_advisory.html")
    if os.path.exists(advisory_file):
        return FileResponse(advisory_file)
    return {"message": "AI advisory page not found"}

@app.get("/risk-assessment")
async def serve_risk_assessment():
    """Serve the risk assessment page"""
    assessment_file = os.path.join("..", "frontend", "risk-assessment.html")
    if os.path.exists(assessment_file):
        return FileResponse(assessment_file)
    return {"message": "Risk assessment page not found"}

@app.get("/risk-assessment.html")
async def serve_risk_assessment_html():
    """Serve the risk assessment page with .html extension"""
    assessment_file = os.path.join("..", "frontend", "risk-assessment.html")
    if os.path.exists(assessment_file):
        return FileResponse(assessment_file)
    return {"message": "Risk assessment page not found"}

@app.get("/AI_advisory.js")
async def get_ai_advisory_script():
    return FileResponse(os.path.join("..", "frontend", "AI_advisory.js"))

@app.get("/AI_advisory.css")
async def get_ai_advisory_styles():
    return FileResponse(os.path.join("..", "frontend", "AI_advisory.css"))

def parse_student_question(question: str) -> Dict[str, Any]:
    """Parse student question and extract intent and entities"""
    question_lower = question.lower()
    
    # Course recommendation patterns
    if any(word in question_lower for word in ['course', 'class', 'take', 'enroll', 'register']):
        if any(word in question_lower for word in ['next', 'upcoming', 'fall', 'spring', 'semester']):
            return {"intent": "course_recommendation", "timeframe": "upcoming", "entities": []}
        elif any(word in question_lower for word in ['difficult', 'hard', 'easy', 'challenging']):
            return {"intent": "course_difficulty", "entities": []}
        elif any(word in question_lower for word in ['professor', 'teacher', 'instructor']):
            return {"intent": "faculty_recommendation", "entities": []}
        else:
            return {"intent": "course_general", "entities": []}
    
    # Degree progress patterns
    elif any(word in question_lower for word in ['graduate', 'graduation', 'credits', 'gpa', 'progress']):
        return {"intent": "degree_progress", "entities": []}
    
    # Prerequisite patterns
    elif any(word in question_lower for word in ['prerequisite', 'prereq', 'need', 'required']):
        return {"intent": "prerequisites", "entities": []}
    
    # General academic advice
    else:
        return {"intent": "general_advice", "entities": []}

def get_student_data(student_id: str) -> Dict[str, Any]:
    """Get ONLY real student data from Neo4j - NO dynamic generation"""
    if not driver:
        return {}
    
    try:
        with driver.session(database=NEO4J_DB) as session:
            # Get student's basic info, completed courses, and degree
            student_query = """
            MATCH (s:Student {id: $student_id})
            OPTIONAL MATCH (s)-[:COMPLETED]->(completed:Course)
            OPTIONAL MATCH (s)-[:PURSUING]->(d:Degree)
            OPTIONAL MATCH (s)-[:ENROLLED_IN]->(enrolled:Course)
            RETURN s.id as student_id,
                   s.name as name,
                   s.learningStyle as learning_style,
                   s.preferredCourseLoad as preferred_course_load,
                   s.preferredInstructionMode as instruction_mode,
                   s.preferredPace as preferred_pace,
                   s.enrollmentDate as enrollment_date,
                   s.expectedGraduation as expected_graduation,
                   d.name as degree,
                   collect(DISTINCT completed.id) as completed_courses,
                   collect(DISTINCT enrolled.id) as enrolled_courses,
                   count(completed) as completed_count
            """
            
            result = session.run(student_query, {"student_id": student_id})
            student_data = result.single()
            
            if not student_data:
                return {}
            
            # Return ONLY real data from Neo4j - minimal format
            return {
                "id": student_data["student_id"],
                "name": student_data["name"],
                "major": student_data["degree"] or "General Studies",
                "year": "Senior",  # Default year
                "gpa": 3.0,  # Default GPA
                "risk": "low",  # Default risk
                "email": f"{student_data['name'].lower().replace(' ', '.')}@umbc.edu",
                "lastLogin": time.strftime("%Y-%m-%dT%H:%M:%S"),
                "creditsCompleted": student_data["completed_count"] * 3,
                "coursesThisSemester": [],  # Empty - no dynamic generation
                "recommendations": [],  # Empty - no dynamic generation
                "studyGroups": [],  # Empty - no dynamic generation
                "achievements": [],  # Empty - no dynamic generation
                "riskFactors": []  # Empty - no dynamic generation
            }
            
    except Exception as e:
        logger.error(f"Error getting student data: {e}")
        return {}

def find_similar_students(student_id: str, limit: int = 5) -> List[Dict[str, Any]]:
    """Find students with similar academic profiles using Neo4j similarity"""
    if not driver:
        return []
    
    try:
        with driver.session(database=NEO4J_DB) as session:
            # Simplified similarity search - find students with same degree and learning style
            similarity_query = """
            MATCH (s1:Student {id: $student_id})
            MATCH (s2:Student)
            WHERE s1 <> s2
            OPTIONAL MATCH (s1)-[:PURSUING]->(d1:Degree)
            OPTIONAL MATCH (s2)-[:PURSUING]->(d2:Degree)
            OPTIONAL MATCH (s2)-[:COMPLETED]->(c2:Course)
            
            WITH s1, s2, 
                 d1.name as s1_degree,
                 d2.name as s2_degree,
                 s1.learningStyle as s1_style,
                 s2.learningStyle as s2_style,
                 collect(DISTINCT c2.id) as s2_courses
            
            // Calculate basic similarity scores
            WITH s1, s2, s1_degree, s2_degree, s1_style, s2_style, s2_courses,
                 CASE WHEN s1_degree = s2_degree THEN 1.0 ELSE 0.0 END as degree_similarity,
                 CASE WHEN s1_style = s2_style THEN 1.0 ELSE 0.0 END as style_similarity
            
            // Calculate overall similarity score
            WITH s1, s2, 
                 (degree_similarity * 0.6 + style_similarity * 0.4) as overall_similarity,
                 s2_courses, s1_degree, s2_degree, s1_style, s2_style
            
            WHERE overall_similarity > 0.3  // Find students with some similarity
            
            RETURN s2.id as similar_student_id,
                   s2.learningStyle as similar_learning_style,
                   s2.preferredCourseLoad as similar_course_load,
                   s2_courses as similar_completed_courses,
                   overall_similarity,
                   s2_degree as similar_degree
            ORDER BY overall_similarity DESC
            LIMIT $limit
            """
            
            result = session.run(similarity_query, {"student_id": student_id, "limit": limit})
            similar_students = []
            
            for record in result:
                similar_students.append({
                    "student_id": record["similar_student_id"],
                    "learning_style": record["similar_learning_style"],
                    "course_load": record["similar_course_load"],
                    "completed_courses": record["similar_completed_courses"] or [],
                    "similarity_score": record["overall_similarity"],
                    "degree": record["similar_degree"]
                })
            
            return similar_students
            
    except Exception as e:
        logger.error(f"Error finding similar students: {e}")
        return []

def get_courses_from_similar_students(student_id: str, similar_students: List[Dict[str, Any]], limit: int = 5) -> List[Dict[str, Any]]:
    """Get course recommendations based on what similar students took"""
    if not driver or not similar_students:
        return []
    
    try:
        student_data = get_student_data(student_id)
        completed_courses = student_data.get("completed_courses", [])
        
        # Get courses that similar students took but current student hasn't
        similar_course_ids = []
        for similar_student in similar_students:
            similar_course_ids.extend(similar_student.get("completed_courses", []))
        
        # Remove duplicates and courses already taken by current student
        similar_course_ids = list(set(similar_course_ids) - set(completed_courses))
        
        if not similar_course_ids:
            return []
        
        with driver.session(database=NEO4J_DB) as session:
            courses_query = """
            MATCH (c:Course)
            WHERE c.id IN $similar_course_ids
            OPTIONAL MATCH (c)-[:PREREQUISITE_FOR]->(future_course:Course)
            OPTIONAL MATCH (prereq:Course)-[:PREREQUISITE_FOR]->(c)
            OPTIONAL MATCH (f:Faculty)-[:TEACHES]->(c)
            OPTIONAL MATCH (c)-[:REQUIRED_FOR]->(d:Degree)
            WHERE d.name = $degree_name OR d.name IS NULL
            RETURN c.id as course_id,
                   c.name as course_name,
                   c.credits as credits,
                   c.difficulty as difficulty,
                   c.instructionMode as instruction_mode,
                   c.description as description,
                   collect(DISTINCT future_course.id) as leads_to,
                   collect(DISTINCT future_course.name) as leads_to_names,
                   collect(DISTINCT prereq.id) as prerequisites,
                   collect(DISTINCT prereq.name) as prerequisite_names,
                   collect(DISTINCT {
                       name: f.name,
                       teachingStyle: f.teachingStyle
                   }) as faculty_options,
                   CASE 
                       WHEN c.id STARTS WITH 'CSEE' AND $degree_name CONTAINS 'Computer Science' THEN 100
                       WHEN c.id STARTS WITH 'MATH' AND $degree_name CONTAINS 'Computer Science' THEN 90
                       WHEN c.id STARTS WITH 'ENGL' AND $degree_name CONTAINS 'Computer Science' THEN 80
                       WHEN c.id STARTS WITH 'PHYS' AND $degree_name CONTAINS 'Computer Science' THEN 70
                       ELSE 50
                   END as degree_relevance_score
            ORDER BY degree_relevance_score DESC, c.id
            LIMIT $limit
            """
            
            courses_result = session.run(courses_query, {
                "similar_course_ids": similar_course_ids,
                "degree_name": student_data.get("degree", ""),
                "limit": limit
            })
            
            courses = []
            for record in courses_result:
                course_id = record["course_id"]
                prerequisites = record["prerequisites"] or []
                leads_to = record["leads_to"] or []
                faculty_options = record["faculty_options"] or []
                
                # Check if prerequisites are met
                missing_prerequisites = [p for p in prerequisites if p not in completed_courses]
                is_available = len(missing_prerequisites) == 0
                
                courses.append({
                    "course_id": course_id,
                    "course_name": record["course_name"],
                    "credits": record["credits"] or 3,
                    "difficulty": record["difficulty"],
                    "instruction_mode": record["instruction_mode"],
                    "description": record["description"],
                    "is_available": is_available,
                    "missing_prerequisites": missing_prerequisites,
                    "missing_prerequisite_names": [record["prerequisite_names"][i] for i, prereq in enumerate(prerequisites) if prereq in missing_prerequisites],
                    "leads_to": leads_to,
                    "leads_to_names": record["leads_to_names"],
                    "leads_to_count": len(leads_to),
                    "faculty_options": faculty_options,
                    "faculty_count": len(faculty_options),
                    "relevance_score": record["degree_relevance_score"],
                    "recommendation_source": "similar_students"
                })
            
            return courses
            
    except Exception as e:
        logger.error(f"Error getting courses from similar students: {e}")
        return []

def get_available_courses(student_id: str, limit: int = 10) -> List[Dict[str, Any]]:
    """Get available courses for a student with similarity-based recommendations"""
    if not driver:
        return []
    
    try:
        # First, find similar students
        similar_students = find_similar_students(student_id, limit=3)
        
        # Get courses from similar students
        similar_courses = get_courses_from_similar_students(student_id, similar_students, limit=3)
        
        # Get regular course recommendations
        student_data = get_student_data(student_id)
        completed_courses = student_data.get("completed_courses", [])
        
        with driver.session(database=NEO4J_DB) as session:
            # Get all courses with their details
            courses_query = """
            MATCH (c:Course)
            WHERE NOT c.id IN $completed_courses
            OPTIONAL MATCH (c)-[:PREREQUISITE_FOR]->(future_course:Course)
            OPTIONAL MATCH (prereq:Course)-[:PREREQUISITE_FOR]->(c)
            OPTIONAL MATCH (f:Faculty)-[:TEACHES]->(c)
            OPTIONAL MATCH (c)-[:REQUIRED_FOR]->(d:Degree)
            WHERE d.name = $degree_name OR d.name IS NULL
            RETURN c.id as course_id,
                   c.name as course_name,
                   c.credits as credits,
                   c.difficulty as difficulty,
                   c.instructionMode as instruction_mode,
                   c.description as description,
                   collect(DISTINCT future_course.id) as leads_to,
                   collect(DISTINCT future_course.name) as leads_to_names,
                   collect(DISTINCT prereq.id) as prerequisites,
                   collect(DISTINCT prereq.name) as prerequisite_names,
                   collect(DISTINCT {
                       name: f.name,
                       teachingStyle: f.teachingStyle
                   }) as faculty_options,
                   CASE 
                       WHEN c.id STARTS WITH 'CSEE' AND $degree_name CONTAINS 'Computer Science' THEN 100
                       WHEN c.id STARTS WITH 'MATH' AND $degree_name CONTAINS 'Computer Science' THEN 90
                       WHEN c.id STARTS WITH 'ENGL' AND $degree_name CONTAINS 'Computer Science' THEN 80
                       WHEN c.id STARTS WITH 'PHYS' AND $degree_name CONTAINS 'Computer Science' THEN 70
                       ELSE 50
                   END as degree_relevance_score
            ORDER BY degree_relevance_score DESC, c.id
            LIMIT $limit
            """
            
            courses_result = session.run(courses_query, {
                "completed_courses": completed_courses,
                "degree_name": student_data.get("degree", ""),
                "limit": limit - len(similar_courses)
            })
            
            regular_courses = []
            for record in courses_result:
                course_id = record["course_id"]
                prerequisites = record["prerequisites"] or []
                leads_to = record["leads_to"] or []
                faculty_options = record["faculty_options"] or []
                
                # Check if prerequisites are met
                missing_prerequisites = [p for p in prerequisites if p not in completed_courses]
                is_available = len(missing_prerequisites) == 0
                
                regular_courses.append({
                    "course_id": course_id,
                    "course_name": record["course_name"],
                    "credits": record["credits"] or 3,
                    "difficulty": record["difficulty"],
                    "instruction_mode": record["instruction_mode"],
                    "description": record["description"],
                    "is_available": is_available,
                    "missing_prerequisites": missing_prerequisites,
                    "missing_prerequisite_names": [record["prerequisite_names"][i] for i, prereq in enumerate(prerequisites) if prereq in missing_prerequisites],
                    "leads_to": leads_to,
                    "leads_to_names": record["leads_to_names"],
                    "leads_to_count": len(leads_to),
                    "faculty_options": faculty_options,
                    "faculty_count": len(faculty_options),
                    "relevance_score": record["degree_relevance_score"],
                    "recommendation_source": "degree_relevance"
                })
            
            # Combine similar student recommendations with regular recommendations
            all_courses = similar_courses + regular_courses
            
            # Remove duplicates based on course_id
            seen_courses = set()
            unique_courses = []
            for course in all_courses:
                if course["course_id"] not in seen_courses:
                    seen_courses.add(course["course_id"])
                    unique_courses.append(course)
            
            return unique_courses[:limit]
            
    except Exception as e:
        logger.error(f"Error getting available courses: {e}")
        return []

def generate_course_recommendations(student_id: str, timeframe: str = "upcoming") -> List[Dict[str, Any]]:
    """Generate course recommendations for a student"""
    return get_available_courses(student_id, limit=5)

async def generate_gemini_response(question: str, student_data: Dict[str, Any], recommendations: List[Dict[str, Any]], intent: str) -> str:
    """Generate intelligent response using Gemini API with similarity-based insights"""
    try:
        # Get similar students for additional context
        similar_students = find_similar_students(student_data.get('student_id', ''), limit=3)
        
        # Separate recommendations by source
        similar_courses = [r for r in recommendations if r.get('recommendation_source') == 'similar_students']
        regular_courses = [r for r in recommendations if r.get('recommendation_source') == 'degree_relevance']
        
        # Prepare context for Gemini
        context = f"""
You are an AI Academic Advisor for UMBC students. You help students with course planning, academic guidance, and degree progress using advanced similarity analysis.

Student Information:
- Student ID: {student_data.get('student_id', 'Unknown')}
- Degree Program: {student_data.get('degree', 'Not specified')}
- Learning Style: {student_data.get('learning_style', 'Not specified')}
- Completed Courses: {len(student_data.get('completed_courses', []))} courses
- Preferred Course Load: {student_data.get('preferred_course_load', 'Not specified')}
- Instruction Mode Preference: {student_data.get('instruction_mode', 'Not specified')}

Student's Question: "{question}"

Intent: {intent}

Similar Students Analysis:
{json.dumps(similar_students, indent=2) if similar_students else "No similar students found"}

Course Recommendations from Similar Students (students with similar profiles took these):
{json.dumps(similar_courses[:3], indent=2) if similar_courses else "No similar student recommendations"}

Regular Course Recommendations (based on degree requirements):
{json.dumps(regular_courses[:3], indent=2) if regular_courses else "No regular recommendations"}

Instructions:
1. Provide a helpful, personalized response based on the student's data AND similar students' patterns
2. Use the similarity analysis to explain WHY certain courses are recommended
3. Mention that recommendations are based on students with similar academic profiles
4. Be conversational and encouraging
5. Include specific course names and details when relevant
6. Mention prerequisites, difficulty levels, and faculty information
7. Keep responses concise but informative
8. Use emojis sparingly and appropriately
9. If no specific data is available, provide general helpful advice
10. Be specific to the student's question - don't give generic responses
11. Use the student's name/ID to make it personal
12. Highlight courses that similar students found valuable
13. Explain the reasoning behind recommendations using similarity data

Response format: Be conversational, helpful, and specific to the student's situation. Always use Gemini AI to generate responses that leverage similarity analysis.
        """
        
        response = gemini_model.generate_content(context)
        return response.text
        
    except Exception as e:
        logger.error(f"Gemini API error: {e}")
        # Fallback to a more intelligent template response
        return f"I understand you're asking about '{question}'. Based on your academic profile as {student_data.get('student_id', 'student')}, I'd be happy to help you with course planning and academic guidance. Could you be more specific about what you'd like to know?"

def generate_template_response(intent: str, student_data: Dict[str, Any], recommendations: List[Dict[str, Any]]) -> str:
    """Fallback template-based response generation"""
    
    if intent == "course_recommendation":
        if not recommendations:
            return "I don't have enough information to recommend courses for you. Please make sure your student profile is complete."
        
        available_courses = [r for r in recommendations if r["is_available"]]
        blocked_courses = [r for r in recommendations if not r["is_available"]]
        
        response = "Based on your academic profile, here are my course recommendations:\n\n"
        
        if available_courses:
            response += "✅ **Available Courses:**\n"
            for course in available_courses[:3]:
                response += f"• **{course['course_id']}** - {course['course_name']} ({course['credits']} credits)\n"
                if course['leads_to_count'] > 0:
                    response += f"  → Prerequisite for {course['leads_to_count']} advanced courses\n"
        
        if blocked_courses:
            response += "\n⚠️ **Courses requiring prerequisites:**\n"
            for course in blocked_courses[:2]:
                response += f"• **{course['course_id']}** - {course['course_name']}\n"
                response += f"  → Missing: {', '.join(course['missing_prerequisites'])}\n"
        
        response += "\n💡 **Tip:** Focus on available courses first, then work on prerequisites for advanced courses."
        
    elif intent == "course_difficulty":
        if not recommendations:
            return "I need more information about your academic background to assess course difficulty. Please complete your student profile."
        
        response = "Here's the difficulty breakdown for recommended courses:\n\n"
        for course in recommendations[:3]:
            difficulty = course.get("difficulty", "Unknown")
            difficulty_emoji = "🟢" if difficulty == "Easy" else "🟡" if difficulty == "Medium" else "🔴"
            response += f"{difficulty_emoji} **{course['course_id']}** - {difficulty} difficulty\n"
        
        response += "\n💡 **Advice:** Start with easier courses to build confidence, then tackle more challenging ones."
        
    elif intent == "faculty_recommendation":
        if not recommendations:
            return "I don't have faculty information available for your recommended courses."
        
        response = "Here are the faculty options for your recommended courses:\n\n"
        for course in recommendations[:3]:
            if course.get("faculty_count", 0) > 0:
                response += f"**{course['course_id']}** - {course['faculty_count']} faculty members available\n"
            else:
                response += f"**{course['course_id']}** - Faculty TBA\n"
        
        response += "\n💡 **Tip:** Check with the department for specific faculty teaching styles and schedules."
        
    elif intent == "degree_progress":
        response = "Let me check your degree progress...\n\n"
        response += "📊 **Your Academic Status:**\n"
        response += f"• Completed courses: {student_data.get('completed_count', 0)} courses\n"
        response += f"• Degree program: {student_data.get('degree', 'Not specified')}\n"
        response += f"• Learning style: {student_data.get('learning_style', 'Not specified')}\n\n"
        response += "💡 **Next Steps:**\n"
        response += "1. Review your degree requirements\n"
        response += "2. Plan your remaining semesters\n"
        response += "3. Meet with your academic advisor\n"
        
    elif intent == "prerequisites":
        if not recommendations:
            return "I don't have prerequisite information available. Please check the course catalog or speak with an advisor."
        
        response = "Here are the prerequisite requirements for your recommended courses:\n\n"
        for course in recommendations[:3]:
            if course.get("missing_prerequisites"):
                response += f"**{course['course_id']}** requires:\n"
                for prereq in course["missing_prerequisites"]:
                    response += f"  → {prereq}\n"
            else:
                response += f"**{course['course_id']}** - No prerequisites needed ✅\n"
        
    else:  # general_advice
        response = "I'm here to help with your academic planning! I can assist with:\n\n"
        response += "🎓 **Course Planning**\n"
        response += "• Course recommendations\n"
        response += "• Prerequisite checking\n"
        response += "• Faculty information\n\n"
        response += "📈 **Academic Progress**\n"
        response += "• Degree requirements\n"
        response += "• Graduation timeline\n"
        response += "• GPA tracking\n\n"
        response += "💡 **Ask me specific questions like:**\n"
        response += "• 'What courses should I take next semester?'\n"
        response += "• 'Is MATH 151 too difficult for me?'\n"
        response += "• 'Which professor teaches CSEE 200?'"
    
    return response

async def generate_gemini_response(question: str, student_data: Dict[str, Any], recommendations: List[Dict[str, Any]], intent: str) -> str:
    """Generate intelligent response using Gemini API"""
    try:
        # Prepare context for Gemini
        context = f"""
        You are an AI Academic Advisor for UMBC students. Here's the context:

        Student ID: {student_data.get('student_id', 'Unknown')}
        Learning Style: {student_data.get('learning_style', 'Not specified')}
        Preferred Course Load: {student_data.get('preferred_course_load', 'Not specified')}
        Degree Program: {student_data.get('degree', 'Not specified')}
        Completed Courses: {student_data.get('completed_courses_count', 0)}

        Student's Question: {question}
        Detected Intent: {intent}

        Available Course Recommendations:
        {json.dumps(recommendations, indent=2) if recommendations else "No specific recommendations available"}

        Instructions:
        1. Provide a helpful, personalized response to the student's question
        2. Use the course recommendations and student data to give specific advice
        3. Be conversational and encouraging
        4. Include relevant course information when applicable
        5. Suggest next steps or follow-up questions
        6. Use emojis appropriately to make it engaging
        7. Keep responses concise but informative (2-3 paragraphs max)
        8. If no specific data is available, provide general helpful advice

        Respond as a friendly academic advisor would.
        """

        response = gemini_model.generate_content(context)
        return response.text
        
    except Exception as e:
        logger.error(f"Gemini API error: {e}")
        # Fallback to template-based response
        return generate_template_response(intent, student_data, recommendations)

def generate_template_response(intent: str, student_data: Dict[str, Any], recommendations: List[Dict[str, Any]]) -> str:
    """Fallback template-based response generation"""
    
    if intent == "course_recommendation":
        if not recommendations:
            return "I don't have enough information to recommend courses for you. Please make sure your student profile is complete."
        
        available_courses = [r for r in recommendations if r["is_available"]]
        blocked_courses = [r for r in recommendations if not r["is_available"]]
        
        response = "Based on your academic profile, here are my course recommendations:\n\n"
        
        if available_courses:
            response += "✅ **Available Courses:**\n"
            for course in available_courses[:3]:
                response += f"• **{course['course_id']}** - {course['course_name']} ({course['credits']} credits)\n"
                if course['leads_to_count'] > 0:
                    response += f"  → Prerequisite for {course['leads_to_count']} advanced courses\n"
        
        if blocked_courses:
            response += "\n⚠️ **Courses requiring prerequisites:**\n"
            for course in blocked_courses[:2]:
                response += f"• **{course['course_id']}** - {course['course_name']}\n"
                response += f"  → Missing: {', '.join(course['missing_prerequisites'])}\n"
        
        response += "\n💡 **Tip:** Focus on available courses first, then work on prerequisites for advanced courses."
        
    elif intent == "course_difficulty":
        if not recommendations:
            return "I need more information about your academic background to assess course difficulty. Please complete your student profile."
        
        response = "Here's the difficulty breakdown for recommended courses:\n\n"
        for course in recommendations[:3]:
            difficulty = course.get("difficulty", "Unknown")
            difficulty_emoji = "🟢" if difficulty == "Easy" else "🟡" if difficulty == "Medium" else "🔴"
            response += f"{difficulty_emoji} **{course['course_id']}** - {difficulty} difficulty\n"
        
        response += "\n💡 **Advice:** Start with easier courses to build confidence, then tackle more challenging ones."
        
    elif intent == "faculty_recommendation":
        if not recommendations:
            return "I don't have faculty information available for your recommended courses."
        
        response = "Here are the faculty options for your recommended courses:\n\n"
        for course in recommendations[:3]:
            if course.get("faculty_count", 0) > 0:
                response += f"**{course['course_id']}** - {course['faculty_count']} faculty members available\n"
            else:
                response += f"**{course['course_id']}** - Faculty TBA\n"
        
        response += "\n💡 **Tip:** Check with the department for specific faculty teaching styles and schedules."
        
    elif intent == "degree_progress":
        response = "Let me check your degree progress...\n\n"
        response += "📊 **Your Academic Status:**\n"
        response += "• Completed courses: Check your transcript\n"
        response += "• Current GPA: Available in student portal\n"
        response += "• Credits remaining: Varies by degree program\n\n"
        response += "💡 **Next Steps:**\n"
        response += "1. Review your degree requirements\n"
        response += "2. Plan your remaining semesters\n"
        response += "3. Meet with your academic advisor\n"
        
    elif intent == "prerequisites":
        if not recommendations:
            return "I don't have prerequisite information available. Please check the course catalog or speak with an advisor."
        
        response = "Here are the prerequisite requirements for your recommended courses:\n\n"
        for course in recommendations[:3]:
            if course.get("missing_prerequisites"):
                response += f"**{course['course_id']}** requires:\n"
                for prereq in course["missing_prerequisites"]:
                    response += f"  → {prereq}\n"
            else:
                response += f"**{course['course_id']}** - No prerequisites needed ✅\n"
        
    else:  # general_advice
        response = "I'm here to help with your academic planning! I can assist with:\n\n"
        response += "🎓 **Course Planning**\n"
        response += "• Course recommendations\n"
        response += "• Prerequisite checking\n"
        response += "• Faculty information\n\n"
        response += "📈 **Academic Progress**\n"
        response += "• Degree requirements\n"
        response += "• Graduation timeline\n"
        response += "• GPA tracking\n\n"
        response += "💡 **Ask me specific questions like:**\n"
        response += "• 'What courses should I take next semester?'\n"
        response += "• 'Is MATH 151 too difficult for me?'\n"
        response += "• 'Which professor teaches CSEE 200?'"
    
    return response

@app.post("/api/chatbot/ask", response_model=ChatbotResponse)
async def ask_chatbot(request: ChatbotRequest):
    """Main chatbot endpoint for student questions - works with real students only"""
    if not driver:
        raise HTTPException(status_code=503, detail="Neo4j database not available")
    
    try:
        # First, validate that the student exists in the database
        student_data = get_student_data(request.student_id)
        if not student_data:
            raise HTTPException(
                status_code=404, 
                detail=f"Student {request.student_id} not found in the database. Please use a valid student ID."
            )
        
        # Parse the question
        parsed = parse_student_question(request.question)
        intent = parsed["intent"]
        
        # Generate course recommendations if needed
        recommendations = []
        if intent in ["course_recommendation", "course_difficulty", "faculty_recommendation", "prerequisites"]:
            recommendations = generate_course_recommendations(request.student_id, parsed.get("timeframe", "upcoming"))
        
        # Generate intelligent response using Gemini API
        answer = await generate_gemini_response(request.question, student_data, recommendations, intent)
        
        # Calculate confidence based on data availability
        confidence = 0.9 if recommendations else 0.7
        
        return ChatbotResponse(
            student_id=request.student_id,
            question=request.question,
            answer=answer,
            recommendations=recommendations,
            confidence=confidence
        )
        
    except HTTPException:
        raise
    except Exception as e:
        logger.error(f"Chatbot error: {e}")
        raise HTTPException(status_code=500, detail=f"Chatbot error: {str(e)}")

async def get_or_create_student_profile(student_id: str) -> Dict[str, Any]:
    """Get student profile or create a basic one if it doesn't exist"""
    if not driver:
        return {"student_id": student_id, "learning_style": "Visual", "preferred_course_load": "Full-time", "degree": "General Studies", "completed_courses_count": 0}
    
    try:
        with driver.session(database=NEO4J_DB) as session:
            # First, check if student exists
            student_check_query = """
            MATCH (s:Student {id: $student_id})
            OPTIONAL MATCH (s)-[:PURSUING]->(d:Degree)
            OPTIONAL MATCH (s)-[:COMPLETED]->(completed:Course)
            RETURN s.id as student_id,
                   s.learningStyle as learning_style,
                   s.preferredCourseLoad as preferred_course_load,
                   s.preferredInstructionMode as instruction_mode,
                   d.name as degree,
                   count(completed) as completed_courses_count
            """
            
            result = session.run(student_check_query, {"student_id": student_id})
            student_record = result.single()
            
            if student_record:
                return {
                    "student_id": student_record["student_id"],
                    "learning_style": student_record["learning_style"] or "Visual",
                    "preferred_course_load": student_record["preferred_course_load"] or "Full-time",
                    "instruction_mode": student_record["instruction_mode"] or "In-person",
                    "degree": student_record["degree"] or "General Studies",
                    "completed_courses_count": student_record["completed_courses_count"] or 0
                }
            else:
                # Create a basic student profile
                create_student_query = """
                CREATE (s:Student {
                    id: $student_id,
                    learningStyle: 'Visual',
                    preferredCourseLoad: 'Full-time',
                    preferredInstructionMode: 'In-person',
                    enrollmentDate: datetime(),
                    expectedGraduation: datetime() + duration('P4Y')
                })
                RETURN s.id as student_id
                """
                session.run(create_student_query, {"student_id": student_id})
                logger.info(f"Created new student profile for {student_id}")
                
                return {
                    "student_id": student_id,
                    "learning_style": "Visual",
                    "preferred_course_load": "Full-time",
                    "instruction_mode": "In-person",
                    "degree": "General Studies",
                    "completed_courses_count": 0
                }
                
    except Exception as e:
        logger.error(f"Error getting/creating student profile: {e}")
        return {
            "student_id": student_id,
            "learning_style": "Visual",
            "preferred_course_load": "Full-time",
            "degree": "General Studies",
            "completed_courses_count": 0
        }

@app.get("/api/chatbot/student-profile/{student_id}")
async def get_student_profile(student_id: str):
    """Get student profile for validation"""
    if not driver:
        raise HTTPException(status_code=503, detail="Neo4j database not available")
    
    try:
        student_data = get_student_data(student_id)
        if not student_data:
            raise HTTPException(status_code=404, detail=f"Student {student_id} not found")
        
        return {
            "student_id": student_id,
            "degree": student_data.get("degree", "Not specified"),
            "learning_style": student_data.get("learning_style", "Not specified"),
            "completed_courses_count": len(student_data.get("completed_courses", [])),
            "preferred_course_load": student_data.get("preferred_course_load", "Not specified"),
            "instruction_mode": student_data.get("instruction_mode", "Not specified")
        }
    except HTTPException:
        raise
    except Exception as e:
        logger.error(f"Error getting student profile: {e}")
        raise HTTPException(status_code=500, detail=f"Error getting student profile: {str(e)}")

@app.get("/api/chatbot/similar-students/{student_id}")
async def get_similar_students(student_id: str):
    """Get similar students for a given student ID"""
    if not driver:
        raise HTTPException(status_code=503, detail="Neo4j database not available")
    
    try:
        # First validate student exists
        student_data = get_student_data(student_id)
        if not student_data:
            raise HTTPException(status_code=404, detail=f"Student {student_id} not found")
        
        # Get similar students
        similar_students = find_similar_students(student_id, limit=5)
        
        return {
            "student_id": student_id,
            "similar_students": similar_students,
            "total_found": len(similar_students)
        }
    except HTTPException:
        raise
    except Exception as e:
        logger.error(f"Error getting similar students: {e}")
        raise HTTPException(status_code=500, detail=f"Error getting similar students: {str(e)}")

<<<<<<< HEAD

@app.get("/api/risk-prediction/{student_id}/{course_id}")
async def get_risk_prediction(student_id: str, course_id: str):
    """Get risk prediction for a student-course pair from existing risk relationships"""
    if not driver:
        raise HTTPException(status_code=503, detail="Neo4j database not available")

    try:
        with driver.session(database=NEO4J_DB) as session:
            # Query for existing risk relationship data
            risk_query = """
            MATCH (s:Student {id: $student_id})-[r:RISK]->(c:Course {id: $course_id})
            RETURN r.course_difficulty as course_difficulty,
                   r.historical_performance as historical_performance,
                   r.learning_style_match as learning_style_match,
                   r.pass_probability as pass_probability,
                   r.risk_level as risk_level,
                   r.risk_score as risk_score,
                   r.similar_students_performance as similar_students_performance,
                   r.student_gpa as student_gpa,
                   r.workload_compatibility as workload_compatibility,
                   c.name as course_name,
                   s.learningStyle as student_learning_style
            """

            result = session.run(risk_query, {"student_id": student_id, "course_id": course_id})
            risk_data = result.single()

            if not risk_data:
                raise HTTPException(
                    status_code=404, 
                    detail=f"No risk data found for student {student_id} and course {course_id}"
                )

            return {
                "student_id": student_id,
                "course_id": course_id,
                "course_name": risk_data["course_name"],
                "course_difficulty": risk_data["course_difficulty"],
                "historical_performance": risk_data["historical_performance"],
                "learning_style_match": risk_data["learning_style_match"],
                "pass_probability": risk_data["pass_probability"],
                "risk_level": risk_data["risk_level"],
                "risk_score": risk_data["risk_score"],
                "similar_students_performance": risk_data["similar_students_performance"],
                "student_gpa": risk_data["student_gpa"],
                "workload_compatibility": risk_data["workload_compatibility"],
                "student_learning_style": risk_data["student_learning_style"]
            }

    except HTTPException:
        raise
    except Exception as e:
        logger.error(f"Error getting risk prediction: {e}")
        raise HTTPException(status_code=500, detail=str(e))

@app.get("/api/available-courses")
async def get_available_courses_for_risk():
    """Get list of courses available for risk prediction"""
    if not driver:
        raise HTTPException(status_code=503, detail="Neo4j database not available")

    try:
        with driver.session(database=NEO4J_DB) as session:
            courses_query = """
            MATCH (c:Course)
            RETURN c.id as course_id, c.name as course_name
            ORDER BY c.id
            LIMIT 50
            """

            result = session.run(courses_query)
            courses = []
            for record in result:
                courses.append({
                    "course_id": record["course_id"],
                    "course_name": record["course_name"]
                })

            return courses

    except Exception as e:
        logger.error(f"Error getting available courses: {e}")
        raise HTTPException(status_code=500, detail=str(e))
=======
# Real-time Student Data API Endpoints

@app.get("/api/student/{student_id}")
async def get_student_data_api(student_id: str):
    """Get real student data ONLY from Neo4j - NO dynamic generation"""
    try:
        # Get ONLY real student data from Neo4j
        student_data = get_student_data(student_id)
        if not student_data:
            # If not found in Neo4j, return 404
            raise HTTPException(status_code=404, detail=f"Student {student_id} not found in database")
        return student_data
    except HTTPException:
        raise
    except Exception as e:
        logger.error(f"Error getting student data for {student_id}: {e}")
        raise HTTPException(status_code=500, detail="Failed to get student data")

@app.get("/api/student/{student_id}/courses")
async def get_student_courses_api(student_id: str):
    """Get student's current courses with real-time grades"""
    try:
        student_data = generate_dynamic_student_data(student_id)
        return {
            "courses": student_data.get("coursesThisSemester", []),
            "last_updated": student_data.get("lastLogin", "")
        }
    except Exception as e:
        logger.error(f"Error getting courses for {student_id}: {e}")
        raise HTTPException(status_code=500, detail="Failed to get courses")

@app.get("/api/student/{student_id}/realtime-update")
async def get_realtime_update_api(student_id: str):
    """Get real-time updates for student data"""
    try:
        student_data = generate_dynamic_student_data(student_id)
        updates = generate_realtime_updates(student_data)
        return updates
    except Exception as e:
        logger.error(f"Error getting real-time update for {student_id}: {e}")
        raise HTTPException(status_code=500, detail="Failed to get real-time update")

@app.get("/api/student/{student_id}/recommendations")
async def get_student_recommendations_api(student_id: str):
    """Get personalized recommendations for student"""
    try:
        student_data = generate_dynamic_student_data(student_id)
        return {
            "recommendations": student_data.get("recommendations", []),
            "risk_factors": student_data.get("riskFactors", []),
            "study_groups": student_data.get("studyGroups", [])
        }
    except Exception as e:
        logger.error(f"Error getting recommendations for {student_id}: {e}")
        raise HTTPException(status_code=500, detail="Failed to get recommendations")

# Helper functions for dynamic data generation

def generate_dynamic_student_data(student_id: str):
    """Generate dynamic student data based on student ID"""
    
    # Generate consistent data based on student ID hash
    random.seed(hash(student_id) % 1000)
    
    # Generate name based on student ID
    first_names = ['Alex', 'Sarah', 'Michael', 'Emily', 'David', 'Lisa', 'John', 'Maria', 'James', 'Jennifer']
    last_names = ['Johnson', 'Chen', 'Brown', 'Davis', 'Wilson', 'Garcia', 'Miller', 'Rodriguez', 'Martinez', 'Anderson']
    
    first_name = first_names[hash(student_id) % len(first_names)]
    last_name = last_names[hash(student_id) % len(last_names)]
    
    # Generate major and year
    majors = ['Computer Science', 'Mathematics', 'Biology', 'Engineering', 'Physics']
    years = ['Freshman', 'Sophomore', 'Junior', 'Senior']
    
    major = majors[hash(student_id + 'major') % len(majors)]
    year = years[hash(student_id + 'year') % len(years)]
    
    # Generate GPA based on student ID
    base_gpa = 2.0 + (hash(student_id + 'gpa') % 200) / 100  # 2.0 - 4.0
    gpa = round(base_gpa, 2)
    
    # Determine risk level
    risk = 'high' if gpa < 2.5 else 'medium' if gpa < 3.0 else 'low'
    
    # Generate courses based on major
    courses = generate_courses_for_major(major, year)
    
    # Generate recommendations based on risk level
    recommendations = generate_recommendations_for_risk(risk)
    
    # Generate study groups
    study_groups = generate_study_groups(major)
    
    # Generate achievements
    achievements = generate_achievements(gpa, year)
    
    return {
        "id": student_id,
        "name": f"{first_name} {last_name}",
        "major": major,
        "gpa": gpa,
        "risk": risk,
        "year": year,
        "email": f"{first_name.lower()}.{last_name.lower()}@umbc.edu",
        "lastLogin": time.strftime("%Y-%m-%dT%H:%M:%S"),
        "creditsCompleted": (['Freshman', 'Sophomore', 'Junior', 'Senior'].index(year) + 1) * 30,
        "coursesThisSemester": courses,
        "recommendations": recommendations,
        "studyGroups": study_groups,
        "achievements": achievements,
        "riskFactors": generate_risk_factors(gpa, risk)
    }

def generate_courses_for_major(major, year):
    """Generate courses based on major and year"""
    course_database = {
        'Computer Science': [
            {'code': 'CSEE 200', 'name': 'Introduction to Programming', 'credits': 3, 'difficulty': 'Medium'},
            {'code': 'CSEE 201', 'name': 'Data Structures', 'credits': 3, 'difficulty': 'Hard'},
            {'code': 'CSEE 301', 'name': 'Computer Organization', 'credits': 3, 'difficulty': 'Hard'},
            {'code': 'MATH 151', 'name': 'Calculus I', 'credits': 4, 'difficulty': 'Hard'},
            {'code': 'MATH 152', 'name': 'Calculus II', 'credits': 4, 'difficulty': 'Hard'},
            {'code': 'PHYS 121', 'name': 'Physics I', 'credits': 4, 'difficulty': 'Hard'},
            {'code': 'ENGL 100', 'name': 'Composition', 'credits': 3, 'difficulty': 'Easy'}
        ],
        'Mathematics': [
            {'code': 'MATH 151', 'name': 'Calculus I', 'credits': 4, 'difficulty': 'Hard'},
            {'code': 'MATH 152', 'name': 'Calculus II', 'credits': 4, 'difficulty': 'Hard'},
            {'code': 'MATH 221', 'name': 'Linear Algebra', 'credits': 3, 'difficulty': 'Medium'},
            {'code': 'MATH 251', 'name': 'Multivariable Calculus', 'credits': 4, 'difficulty': 'Hard'},
            {'code': 'PHYS 121', 'name': 'Physics I', 'credits': 4, 'difficulty': 'Hard'},
            {'code': 'ENGL 100', 'name': 'Composition', 'credits': 3, 'difficulty': 'Easy'}
        ],
        'Biology': [
            {'code': 'BIOL 141', 'name': 'General Biology I', 'credits': 4, 'difficulty': 'Medium'},
            {'code': 'BIOL 142', 'name': 'General Biology II', 'credits': 4, 'difficulty': 'Medium'},
            {'code': 'BIOL 251', 'name': 'Cell Biology', 'credits': 3, 'difficulty': 'Hard'},
            {'code': 'CHEM 101', 'name': 'General Chemistry I', 'credits': 4, 'difficulty': 'Hard'},
            {'code': 'MATH 151', 'name': 'Calculus I', 'credits': 4, 'difficulty': 'Hard'},
            {'code': 'ENGL 100', 'name': 'Composition', 'credits': 3, 'difficulty': 'Easy'}
        ]
    }
    
    courses = course_database.get(major, course_database['Computer Science'])
    num_courses = min(5, len(courses))
    selected_courses = courses[:num_courses]
    
    # Add real-time data to courses
    for course in selected_courses:
        course['grade'] = generate_course_grade(course['difficulty'])
        course['attendance'] = random.randint(80, 100)
        course['progress'] = random.randint(70, 100)
        course['semester'] = 'Fall 2024'
    
    return selected_courses

def generate_course_grade(difficulty):
    """Generate realistic course grade based on difficulty"""
    if difficulty == 'Easy':
        return random.randint(85, 100)
    elif difficulty == 'Medium':
        return random.randint(75, 95)
    else:  # Hard
        return random.randint(65, 90)

def generate_recommendations_for_risk(risk):
    """Generate recommendations based on risk level"""
    if risk == 'high':
        return [
            'Schedule meeting with academic advisor',
            'Consider reducing course load',
            'Utilize tutoring services',
            'Attend study skills workshops'
        ]
    elif risk == 'medium':
        return [
            'Join study groups',
            'Attend office hours regularly',
            'Improve time management',
            'Consider peer mentoring'
        ]
    else:  # low
        return [
            'Explore advanced courses',
            'Consider undergraduate research',
            'Join academic clubs',
            'Apply for scholarships'
        ]

def generate_study_groups(major):
    """Generate study groups for major"""
    group_names = ['Alpha', 'Beta', 'Gamma', 'Delta']
    courses = ['CSEE 200', 'MATH 151', 'BIOL 141', 'PHYS 121']
    
    groups = []
    for i in range(2):
        groups.append({
            'name': f'Group {group_names[i]}',
            'course': courses[i % len(courses)],
            'members': [f'Student {j+1}' for j in range(random.randint(2, 4))],
            'compatibility': random.randint(80, 100),
            'avgGpa': round(3.0 + random.random(), 1),
            'meetingTime': f'{"Mon/Wed" if i % 2 == 0 else "Tue/Thu"} {random.randint(2, 6)}-{random.randint(4, 8)} PM'
        })
    
    return groups

def generate_achievements(gpa, year):
    """Generate achievements based on GPA and year"""
    achievements = []
    
    if gpa >= 3.5:
        achievements.append({
            'title': "Dean's List",
            'description': f'Achieved GPA above 3.5 for {year}'
        })
    
    if random.random() < 0.7:
        achievements.append({
            'title': 'Perfect Attendance',
            'description': '100% attendance in all courses this semester'
        })
    
    if random.random() < 0.5:
        achievements.append({
            'title': 'Study Streak',
            'description': 'Studied for 30 consecutive days'
        })
    
    return achievements

def generate_risk_factors(gpa, risk):
    """Generate risk factors based on GPA and risk level"""
    factors = []
    
    if gpa < 3.0:
        factors.append('Low GPA')
    if gpa < 2.5:
        factors.append('Academic Probation')
    if random.random() < 0.3:
        factors.append('Poor Attendance')
    if random.random() < 0.2:
        factors.append('Missing Prerequisites')
    if random.random() < 0.4:
        factors.append('Heavy Course Load')
    
    return factors if factors else ['No Major Risk Factors']

def generate_realtime_updates(student_data):
    """Generate real-time updates for student data"""
    
    # Simulate small changes in GPA
    gpa_change = (random.random() - 0.5) * 0.1
    new_gpa = max(0, min(4.0, student_data['gpa'] + gpa_change))
    
    # Generate notifications
    notifications = []
    if random.random() < 0.3:
        notifications.append({
            'type': 'academic',
            'title': 'Grade Update',
            'message': 'New grade posted for one of your courses',
            'priority': 'medium'
        })
    
    if random.random() < 0.2:
        notifications.append({
            'type': 'deadline',
            'title': 'Assignment Due',
            'message': 'Assignment due in 2 days',
            'priority': 'high'
        })
    
    return {
        'gpa': round(new_gpa, 2),
        'notifications': notifications,
        'last_updated': time.strftime("%Y-%m-%dT%H:%M:%S"),
        'risk_level': 'high' if new_gpa < 2.5 else 'medium' if new_gpa < 3.0 else 'low'
    }
>>>>>>> bd241373

if __name__ == "__main__":
    import uvicorn
    uvicorn.run(app, host="0.0.0.0", port=8000)<|MERGE_RESOLUTION|>--- conflicted
+++ resolved
@@ -77,11 +77,7 @@
 # Neo4j connection
 NEO4J_URI = "bolt://127.0.0.1:7687"
 NEO4J_USER = "neo4j"
-<<<<<<< HEAD
 NEO4J_PASSWORD = "umbctest123"  # Default password - change this to your Neo4j password
-=======
-NEO4J_PASSWORD = "Iwin@27100"  # Default password - change this to your Neo4j password
->>>>>>> bd241373
 NEO4J_DB = "neo4j"
 
 # Gemini API configuration
@@ -450,7 +446,6 @@
 async def get_study_groups_script():
     return FileResponse(os.path.join("..", "frontend", "study-groups.js"))
 
-<<<<<<< HEAD
 @app.get("/health", response_model=HealthResponse)
 async def health_check():
     """Health check endpoint"""
@@ -461,57 +456,6 @@
         features_count=len(feature_names) if feature_names else 0
     )
 
-=======
-@app.post("/predict", response_model=PredictionResponse)
-async def predict_student_risk(request: PredictionRequest):
-    """Predict academic risk for a student-course pair"""
-    
-    if not model:
-        raise HTTPException(status_code=503, detail="Model not loaded")
-    
-    try:
-        # Get features from Neo4j
-        df = get_student_course_features(request.student_id, request.course_id)
-        
-        # Prepare features for prediction
-        feature_data = []
-        for feature in feature_names:
-            if feature in df.columns:
-                feature_data.append(df[feature].iloc[0])
-            else:
-                feature_data.append(0.0)  # Default value for missing features
-        
-        # Make prediction
-        X = np.array([feature_data])
-        prediction_proba = model.predict_proba(X)[0]
-        prediction_result = model.predict(X)[0]
-        confidence = max(prediction_proba)
-        
-        # Determine risk level
-        risk_level = "Low Risk (High Success Expected)" if prediction_result == 1 else "High Risk (Support Needed)"
-        
-        # Generate recommendations
-        recommendations = generate_recommendations(prediction_result, confidence)
-        
-        return PredictionResponse(
-            student_id=request.student_id,
-            course_id=request.course_id,
-            prediction_result=int(prediction_result),
-            confidence=float(confidence),
-            risk_level=risk_level,
-            probability={
-                "high_risk": float(prediction_proba[0]),
-                "low_risk": float(prediction_proba[1])
-            },
-            recommendations=recommendations
-        )
-        
-    except HTTPException:
-        raise
-    except Exception as e:
-        logger.error(f"Prediction error: {e}")
-        raise HTTPException(status_code=500, detail=f"Prediction failed: {str(e)}")
->>>>>>> bd241373
 
 @app.get("/students")
 async def get_available_students():
@@ -1976,7 +1920,6 @@
         logger.error(f"Error getting similar students: {e}")
         raise HTTPException(status_code=500, detail=f"Error getting similar students: {str(e)}")
 
-<<<<<<< HEAD
 
 @app.get("/api/risk-prediction/{student_id}/{course_id}")
 async def get_risk_prediction(student_id: str, course_id: str):
@@ -2061,288 +2004,6 @@
     except Exception as e:
         logger.error(f"Error getting available courses: {e}")
         raise HTTPException(status_code=500, detail=str(e))
-=======
-# Real-time Student Data API Endpoints
-
-@app.get("/api/student/{student_id}")
-async def get_student_data_api(student_id: str):
-    """Get real student data ONLY from Neo4j - NO dynamic generation"""
-    try:
-        # Get ONLY real student data from Neo4j
-        student_data = get_student_data(student_id)
-        if not student_data:
-            # If not found in Neo4j, return 404
-            raise HTTPException(status_code=404, detail=f"Student {student_id} not found in database")
-        return student_data
-    except HTTPException:
-        raise
-    except Exception as e:
-        logger.error(f"Error getting student data for {student_id}: {e}")
-        raise HTTPException(status_code=500, detail="Failed to get student data")
-
-@app.get("/api/student/{student_id}/courses")
-async def get_student_courses_api(student_id: str):
-    """Get student's current courses with real-time grades"""
-    try:
-        student_data = generate_dynamic_student_data(student_id)
-        return {
-            "courses": student_data.get("coursesThisSemester", []),
-            "last_updated": student_data.get("lastLogin", "")
-        }
-    except Exception as e:
-        logger.error(f"Error getting courses for {student_id}: {e}")
-        raise HTTPException(status_code=500, detail="Failed to get courses")
-
-@app.get("/api/student/{student_id}/realtime-update")
-async def get_realtime_update_api(student_id: str):
-    """Get real-time updates for student data"""
-    try:
-        student_data = generate_dynamic_student_data(student_id)
-        updates = generate_realtime_updates(student_data)
-        return updates
-    except Exception as e:
-        logger.error(f"Error getting real-time update for {student_id}: {e}")
-        raise HTTPException(status_code=500, detail="Failed to get real-time update")
-
-@app.get("/api/student/{student_id}/recommendations")
-async def get_student_recommendations_api(student_id: str):
-    """Get personalized recommendations for student"""
-    try:
-        student_data = generate_dynamic_student_data(student_id)
-        return {
-            "recommendations": student_data.get("recommendations", []),
-            "risk_factors": student_data.get("riskFactors", []),
-            "study_groups": student_data.get("studyGroups", [])
-        }
-    except Exception as e:
-        logger.error(f"Error getting recommendations for {student_id}: {e}")
-        raise HTTPException(status_code=500, detail="Failed to get recommendations")
-
-# Helper functions for dynamic data generation
-
-def generate_dynamic_student_data(student_id: str):
-    """Generate dynamic student data based on student ID"""
-    
-    # Generate consistent data based on student ID hash
-    random.seed(hash(student_id) % 1000)
-    
-    # Generate name based on student ID
-    first_names = ['Alex', 'Sarah', 'Michael', 'Emily', 'David', 'Lisa', 'John', 'Maria', 'James', 'Jennifer']
-    last_names = ['Johnson', 'Chen', 'Brown', 'Davis', 'Wilson', 'Garcia', 'Miller', 'Rodriguez', 'Martinez', 'Anderson']
-    
-    first_name = first_names[hash(student_id) % len(first_names)]
-    last_name = last_names[hash(student_id) % len(last_names)]
-    
-    # Generate major and year
-    majors = ['Computer Science', 'Mathematics', 'Biology', 'Engineering', 'Physics']
-    years = ['Freshman', 'Sophomore', 'Junior', 'Senior']
-    
-    major = majors[hash(student_id + 'major') % len(majors)]
-    year = years[hash(student_id + 'year') % len(years)]
-    
-    # Generate GPA based on student ID
-    base_gpa = 2.0 + (hash(student_id + 'gpa') % 200) / 100  # 2.0 - 4.0
-    gpa = round(base_gpa, 2)
-    
-    # Determine risk level
-    risk = 'high' if gpa < 2.5 else 'medium' if gpa < 3.0 else 'low'
-    
-    # Generate courses based on major
-    courses = generate_courses_for_major(major, year)
-    
-    # Generate recommendations based on risk level
-    recommendations = generate_recommendations_for_risk(risk)
-    
-    # Generate study groups
-    study_groups = generate_study_groups(major)
-    
-    # Generate achievements
-    achievements = generate_achievements(gpa, year)
-    
-    return {
-        "id": student_id,
-        "name": f"{first_name} {last_name}",
-        "major": major,
-        "gpa": gpa,
-        "risk": risk,
-        "year": year,
-        "email": f"{first_name.lower()}.{last_name.lower()}@umbc.edu",
-        "lastLogin": time.strftime("%Y-%m-%dT%H:%M:%S"),
-        "creditsCompleted": (['Freshman', 'Sophomore', 'Junior', 'Senior'].index(year) + 1) * 30,
-        "coursesThisSemester": courses,
-        "recommendations": recommendations,
-        "studyGroups": study_groups,
-        "achievements": achievements,
-        "riskFactors": generate_risk_factors(gpa, risk)
-    }
-
-def generate_courses_for_major(major, year):
-    """Generate courses based on major and year"""
-    course_database = {
-        'Computer Science': [
-            {'code': 'CSEE 200', 'name': 'Introduction to Programming', 'credits': 3, 'difficulty': 'Medium'},
-            {'code': 'CSEE 201', 'name': 'Data Structures', 'credits': 3, 'difficulty': 'Hard'},
-            {'code': 'CSEE 301', 'name': 'Computer Organization', 'credits': 3, 'difficulty': 'Hard'},
-            {'code': 'MATH 151', 'name': 'Calculus I', 'credits': 4, 'difficulty': 'Hard'},
-            {'code': 'MATH 152', 'name': 'Calculus II', 'credits': 4, 'difficulty': 'Hard'},
-            {'code': 'PHYS 121', 'name': 'Physics I', 'credits': 4, 'difficulty': 'Hard'},
-            {'code': 'ENGL 100', 'name': 'Composition', 'credits': 3, 'difficulty': 'Easy'}
-        ],
-        'Mathematics': [
-            {'code': 'MATH 151', 'name': 'Calculus I', 'credits': 4, 'difficulty': 'Hard'},
-            {'code': 'MATH 152', 'name': 'Calculus II', 'credits': 4, 'difficulty': 'Hard'},
-            {'code': 'MATH 221', 'name': 'Linear Algebra', 'credits': 3, 'difficulty': 'Medium'},
-            {'code': 'MATH 251', 'name': 'Multivariable Calculus', 'credits': 4, 'difficulty': 'Hard'},
-            {'code': 'PHYS 121', 'name': 'Physics I', 'credits': 4, 'difficulty': 'Hard'},
-            {'code': 'ENGL 100', 'name': 'Composition', 'credits': 3, 'difficulty': 'Easy'}
-        ],
-        'Biology': [
-            {'code': 'BIOL 141', 'name': 'General Biology I', 'credits': 4, 'difficulty': 'Medium'},
-            {'code': 'BIOL 142', 'name': 'General Biology II', 'credits': 4, 'difficulty': 'Medium'},
-            {'code': 'BIOL 251', 'name': 'Cell Biology', 'credits': 3, 'difficulty': 'Hard'},
-            {'code': 'CHEM 101', 'name': 'General Chemistry I', 'credits': 4, 'difficulty': 'Hard'},
-            {'code': 'MATH 151', 'name': 'Calculus I', 'credits': 4, 'difficulty': 'Hard'},
-            {'code': 'ENGL 100', 'name': 'Composition', 'credits': 3, 'difficulty': 'Easy'}
-        ]
-    }
-    
-    courses = course_database.get(major, course_database['Computer Science'])
-    num_courses = min(5, len(courses))
-    selected_courses = courses[:num_courses]
-    
-    # Add real-time data to courses
-    for course in selected_courses:
-        course['grade'] = generate_course_grade(course['difficulty'])
-        course['attendance'] = random.randint(80, 100)
-        course['progress'] = random.randint(70, 100)
-        course['semester'] = 'Fall 2024'
-    
-    return selected_courses
-
-def generate_course_grade(difficulty):
-    """Generate realistic course grade based on difficulty"""
-    if difficulty == 'Easy':
-        return random.randint(85, 100)
-    elif difficulty == 'Medium':
-        return random.randint(75, 95)
-    else:  # Hard
-        return random.randint(65, 90)
-
-def generate_recommendations_for_risk(risk):
-    """Generate recommendations based on risk level"""
-    if risk == 'high':
-        return [
-            'Schedule meeting with academic advisor',
-            'Consider reducing course load',
-            'Utilize tutoring services',
-            'Attend study skills workshops'
-        ]
-    elif risk == 'medium':
-        return [
-            'Join study groups',
-            'Attend office hours regularly',
-            'Improve time management',
-            'Consider peer mentoring'
-        ]
-    else:  # low
-        return [
-            'Explore advanced courses',
-            'Consider undergraduate research',
-            'Join academic clubs',
-            'Apply for scholarships'
-        ]
-
-def generate_study_groups(major):
-    """Generate study groups for major"""
-    group_names = ['Alpha', 'Beta', 'Gamma', 'Delta']
-    courses = ['CSEE 200', 'MATH 151', 'BIOL 141', 'PHYS 121']
-    
-    groups = []
-    for i in range(2):
-        groups.append({
-            'name': f'Group {group_names[i]}',
-            'course': courses[i % len(courses)],
-            'members': [f'Student {j+1}' for j in range(random.randint(2, 4))],
-            'compatibility': random.randint(80, 100),
-            'avgGpa': round(3.0 + random.random(), 1),
-            'meetingTime': f'{"Mon/Wed" if i % 2 == 0 else "Tue/Thu"} {random.randint(2, 6)}-{random.randint(4, 8)} PM'
-        })
-    
-    return groups
-
-def generate_achievements(gpa, year):
-    """Generate achievements based on GPA and year"""
-    achievements = []
-    
-    if gpa >= 3.5:
-        achievements.append({
-            'title': "Dean's List",
-            'description': f'Achieved GPA above 3.5 for {year}'
-        })
-    
-    if random.random() < 0.7:
-        achievements.append({
-            'title': 'Perfect Attendance',
-            'description': '100% attendance in all courses this semester'
-        })
-    
-    if random.random() < 0.5:
-        achievements.append({
-            'title': 'Study Streak',
-            'description': 'Studied for 30 consecutive days'
-        })
-    
-    return achievements
-
-def generate_risk_factors(gpa, risk):
-    """Generate risk factors based on GPA and risk level"""
-    factors = []
-    
-    if gpa < 3.0:
-        factors.append('Low GPA')
-    if gpa < 2.5:
-        factors.append('Academic Probation')
-    if random.random() < 0.3:
-        factors.append('Poor Attendance')
-    if random.random() < 0.2:
-        factors.append('Missing Prerequisites')
-    if random.random() < 0.4:
-        factors.append('Heavy Course Load')
-    
-    return factors if factors else ['No Major Risk Factors']
-
-def generate_realtime_updates(student_data):
-    """Generate real-time updates for student data"""
-    
-    # Simulate small changes in GPA
-    gpa_change = (random.random() - 0.5) * 0.1
-    new_gpa = max(0, min(4.0, student_data['gpa'] + gpa_change))
-    
-    # Generate notifications
-    notifications = []
-    if random.random() < 0.3:
-        notifications.append({
-            'type': 'academic',
-            'title': 'Grade Update',
-            'message': 'New grade posted for one of your courses',
-            'priority': 'medium'
-        })
-    
-    if random.random() < 0.2:
-        notifications.append({
-            'type': 'deadline',
-            'title': 'Assignment Due',
-            'message': 'Assignment due in 2 days',
-            'priority': 'high'
-        })
-    
-    return {
-        'gpa': round(new_gpa, 2),
-        'notifications': notifications,
-        'last_updated': time.strftime("%Y-%m-%dT%H:%M:%S"),
-        'risk_level': 'high' if new_gpa < 2.5 else 'medium' if new_gpa < 3.0 else 'low'
-    }
->>>>>>> bd241373
 
 if __name__ == "__main__":
     import uvicorn
