--- conflicted
+++ resolved
@@ -13,7 +13,6 @@
             <p>Your personalized academic success platform</p>
         </header>
 
-<<<<<<< HEAD
         <main>
             <div class="welcome-section">
                 <div class="welcome-form">
@@ -30,68 +29,7 @@
                             </div>
                             <button type="submit" id="continueBtn">Continue</button>
                         </form>
-=======
-        <div class="welcome-section">
-            <h2>Welcome to Your Academic Dashboard</h2>
-            <p>Get personalized insights, recommendations, and support for your academic journey at UMBC.</p>
-            
-            <div class="action-buttons">
-                <a href="student-login.html" class="primary-btn">
-                    <div class="btn-icon">👨‍🎓</div>
-                    <div class="btn-content">
-                        <h3>Student Login</h3>
-                        <p>Access your personalized dashboard</p>
                     </div>
-                </a>
-                
-                <a href="dashboard.html" class="secondary-btn">
-                    <div class="btn-icon">📊</div>
-                    <div class="btn-content">
-                        <h3>Advisor Dashboard</h3>
-                        <p>For academic advisors and staff</p>
->>>>>>> bd241373
-                    </div>
-                </a>
-            </div>
-        </div>
-
-        <div class="features-section">
-            <h2>What You'll Get</h2>
-            <div class="features-grid">
-                <div class="feature-card">
-                    <div class="feature-icon">📊</div>
-                    <h3>Personal Analytics</h3>
-                    <p>Track your academic performance with detailed insights and trends</p>
-                </div>
-                
-                <div class="feature-card">
-                    <div class="feature-icon">⚠️</div>
-                    <h3>Risk Analysis</h3>
-                    <p>Get early warnings and personalized recommendations for academic success</p>
-                </div>
-                
-                <div class="feature-card">
-                    <div class="feature-icon">💡</div>
-                    <h3>Smart Recommendations</h3>
-                    <p>AI-powered suggestions for courses, study strategies, and academic planning</p>
-                </div>
-                
-                <div class="feature-card">
-                    <div class="feature-icon">👥</div>
-                    <h3>Study Groups</h3>
-                    <p>Connect with compatible study partners based on learning styles and performance</p>
-                </div>
-                
-                <div class="feature-card">
-                    <div class="feature-icon">📈</div>
-                    <h3>Progress Tracking</h3>
-                    <p>Monitor your academic journey with detailed progress reports and achievements</p>
-                </div>
-                
-                <div class="feature-card">
-                    <div class="feature-icon">🎯</div>
-                    <h3>Goal Setting</h3>
-                    <p>Set and track academic goals with personalized action plans</p>
                 </div>
             </div>
         </div>
