--- conflicted
+++ resolved
@@ -229,7 +229,6 @@
     }
 }
 
-<<<<<<< HEAD
 function goToMentorship() {
     // Store student ID in session storage for persistence
     if (currentStudentId) {
@@ -239,7 +238,7 @@
         window.location.href = '/mentorship';
     }
 }
-=======
+
 // AI Advisory Chat Interface
 function initializeChatInterface() {
     const messageInput = document.getElementById('messageInput');
@@ -484,5 +483,4 @@
     return formatted;
 }
 
-// Note: generateAIResponse function removed - now using real API calls to /api/chatbot/ask
->>>>>>> 3733a8c5
+// Note: generateAIResponse function removed - now using real API calls to /api/chatbot/ask